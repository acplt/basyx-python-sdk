#!/usr/bin/env python3
# This work is licensed under a Creative Commons CCZero 1.0 Universal License.
# See http://creativecommons.org/publicdomain/zero/1.0/ for more information.
"""
Tutorial for the serialization and deserialization of Asset Administration Shells, Submodels and Assets into/from JSON
and XML files.
"""

import json

from basyx.aas import model
import basyx.aas.adapter.json
import basyx.aas.adapter.xml

# 'Details of the Asset Administration Shell' specifies multiple official serialization formats for AAS data. In this
# tutorial, we show, how the Eclipse BaSyx Python library can be used to serialize AAS objects into JSON or XML and to
# create JSON/XML files according to the standardized format. It is also demonstrated, how these files can be parsed to
# restore the AAS objects as Python objects.
#
# Step by Step Guide:
# Step 1: creating Submodel and Asset Administration Shell objects
# Step 2: serializing single objects to JSON
# Step 3: parsing single objects or custom data structures from JSON
# Step 4: writing multiple identifiable objects to a (standard-compliant) JSON/XML file
# Step 5: reading the serialized aas objects from JSON/XML files


####################################################################
# Step 1: Creating Submodel and Asset Administration Shell Objects #
####################################################################

# For more details, take a look at `tutorial_create_simple_aas.py`

submodel = model.Submodel(
    id_='https://acplt.org/Simple_Submodel',
    submodel_element={
        model.Property(
            id_short='ExampleProperty',
            value_type=basyx.aas.model.datatypes.String,
            value='exampleValue',
            semantic_id=model.GlobalReference((model.Key(
                    type_=model.KeyTypes.GLOBAL_REFERENCE,
                    value='http://acplt.org/Properties/SimpleProperty'
                ),)
            )
        )}
)
aashell = model.AssetAdministrationShell(
    id_='https://acplt.org/Simple_AAS',
    asset_information=model.AssetInformation(),
    submodel={model.ModelReference.from_referable(submodel)}
)


##############################################
# Step 2: Serializing Single Objects to JSON #
##############################################

# Before serializing the data, we should make sure, it's up to data. This is irrelevant for the static AAS objects in
# this tutorial, but may be important when dealing with dynamic data.
# See `tutorial_dynamic_model.py` for more information on that topic.
aashell.update()

# `AASToJsonEncoder` from the `aas.adapter.json` module is a custom JSONEncoder class for serializing
# Asset Administration Shell data into the official JSON format according to
# 'Details of the Asset Administration Shell', chapter 5.5, using Python's built-in JSON library. When provided to the
# the `json.dump()` and `json.dumps()` methods, these methods are enabled to correctly handle AAS objects within the
# dumped data structure.
aashell_json_string = json.dumps(aashell, cls=basyx.aas.adapter.json.AASToJsonEncoder)

property_json_string = json.dumps(submodel.submodel_element.get_object_by_attribute("id_short", 'ExampleProperty'),
                                  cls=basyx.aas.adapter.json.AASToJsonEncoder)

# Using this technique, we can also serialize Python dict and list data structures with nested AAS objects:
json_string = json.dumps({'the_submodel': submodel,
                          'the_aas': aashell
                          },
                         cls=basyx.aas.adapter.json.AASToJsonEncoder)


######################################################################
# Step 3: Parsing Single Objects or Custom Data Structures from JSON #
######################################################################

# JSON deserialization works in a similar way to JSON serialization: The `aas.adapter.json` module provides a
# JSONDecoder class, called `AASFromJSONDecoder` which can be passed to `json.load()` or `json.loads()` to ensure that
# AAS objects contained in the JSON data are transformed into their BaSyx Python SDK object representation instead of
# simple Python dicts:
submodel_and_aas = json.loads(json_string, cls=basyx.aas.adapter.json.AASFromJsonDecoder)

# Alternatively, one can use the `StrictAASFromJsonDecoder` which works in just the same way, but enforces the format
# specification more strictly. While `AASFromJSONDecoder` will tolerate some semantic errors by simple skipping the
# broken object and issuing a log message, `StrictAASFromJsonDecoder` will raise an Exception in these cases.


#########################################################################################
# Step 4: Writing Multiple Identifiable Objects to a (Standard-compliant) JSON/XML File #
#########################################################################################

# step 4.1: creating an ObjectStore containing the objects to be serialized
# For more information, take a look into `tutorial_storage.py`
obj_store: model.DictObjectStore[model.Identifiable] = model.DictObjectStore()
obj_store.add(submodel)
obj_store.add(aashell)

# step 4.2: Again, make sure that the data is up to date
submodel.update()
aashell.update()

# step 4.3: writing the contents of the ObjectStore to a JSON file
# Heads up! It is important to open the file in text-mode with utf-8 encoding!
with open('data.json', 'w', encoding='utf-8') as json_file:
    basyx.aas.adapter.json.write_aas_json_file(json_file, obj_store)

# We can pass the additional keyword argument `indent=4` to `write_aas_json_file()` to format the JSON file in a more
# human-readable (but much more space-consuming) manner.

# step 4.4: writing the contents of the ObjectStore to an XML file
# Heads up! For writing XML files -- in contrast to writing JSON --, the file must be opened in binary mode! The XML
# writer will handle character encoding internally.
with open('data.xml', 'wb') as xml_file:
    basyx.aas.adapter.xml.write_aas_xml_file(xml_file, obj_store)


##################################################################
# Step 5: Reading the Serialized AAS Objects From JSON/XML Files #
##################################################################

# step 5.1: reading contents of the JSON file as an ObjectStore
# Heads up! It is important to open the file in text-mode with utf-8 encoding! Using 'utf-8-sig' is recommended to
# handle unicode Byte Order Marks (BOM) correctly.
with open('data.json', encoding='utf-8-sig') as json_file:
    json_file_data = basyx.aas.adapter.json.read_aas_json_file(json_file)

# By passing the `failsafe=False` argument to `read_aas_json_file()`, we can switch to the `StrictAASFromJsonDecoder`
# (see step 3) for a stricter error reporting.

# step 5.2: reading contents of the XML file as an ObjectStore
# Heads up! For reading XML files -- in contrast to reading JSON --, the file must be opened in binary mode! The XML
# writer will handle character encoding internally.
with open('data.xml', 'rb') as xml_file:
    xml_file_data = basyx.aas.adapter.xml.read_aas_xml_file(xml_file)

# Again, we can use `failsafe=False` for switching on stricter error reporting in the parser.

# step 5.3: Retrieving the objects from the ObjectStore
# For more information on the availiable techniques, see `tutorial_storage.py`.
<<<<<<< HEAD
submodel_from_xml = xml_file_data.get_identifiable('https://acplt.org/Simple_Submodel')
assert(isinstance(submodel_from_xml, model.Submodel))
=======
submodel_from_xml = xml_file_data.get_identifiable(model.Identifier('https://acplt.org/Simple_Submodel',
                                                                    model.IdentifierType.IRI))
assert isinstance(submodel_from_xml, model.Submodel)
>>>>>>> 3938ffe5
<|MERGE_RESOLUTION|>--- conflicted
+++ resolved
@@ -145,11 +145,5 @@
 
 # step 5.3: Retrieving the objects from the ObjectStore
 # For more information on the availiable techniques, see `tutorial_storage.py`.
-<<<<<<< HEAD
 submodel_from_xml = xml_file_data.get_identifiable('https://acplt.org/Simple_Submodel')
-assert(isinstance(submodel_from_xml, model.Submodel))
-=======
-submodel_from_xml = xml_file_data.get_identifiable(model.Identifier('https://acplt.org/Simple_Submodel',
-                                                                    model.IdentifierType.IRI))
-assert isinstance(submodel_from_xml, model.Submodel)
->>>>>>> 3938ffe5
+assert isinstance(submodel_from_xml, model.Submodel)