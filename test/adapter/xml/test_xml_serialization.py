# Copyright 2020 PyI40AAS Contributors
#
# Licensed under the Apache License, Version 2.0 (the "License"); you may not use this file except in compliance with
# the License. You may obtain a copy of the License at
#
#     http://www.apache.org/licenses/LICENSE-2.0
#
# Unless required by applicable law or agreed to in writing, software distributed under the License is distributed on an
# "AS IS" BASIS, WITHOUT WARRANTIES OR CONDITIONS OF ANY KIND, either express or implied. See the License for the
# specific language governing permissions and limitations under the License.
import io
import unittest

from lxml import etree  # type: ignore

from aas import model
from aas.adapter.xml import write_aas_xml_file, xml_serialization, XML_SCHEMA_FILE

from aas.examples.data import example_aas_missing_attributes, example_submodel_template, \
    example_aas_mandatory_attributes, example_aas, example_concept_description


class XMLSerializationTest(unittest.TestCase):
    def test_serialize_object(self) -> None:
        test_object = model.Property("test_id_short",
                                     model.datatypes.String,
                                     category="PARAMETER",
                                     description={"en-us": "Germany", "de": "Deutschland"})
        xml_data = xml_serialization.property_to_xml(test_object,  xml_serialization.NS_AAS+"test_object")
        # todo: is this a correct way to test it?

    def test_random_object_serialization(self) -> None:
        asset_key = (model.Key(model.KeyElements.ASSET, "asset", model.KeyType.CUSTOM),)
        asset_reference = model.AASReference(asset_key, model.Asset)
        aas_identifier = model.Identifier("AAS1", model.IdentifierType.CUSTOM)
        submodel_key = (model.Key(model.KeyElements.SUBMODEL, "SM1", model.KeyType.CUSTOM),)
        submodel_identifier = submodel_key[0].get_identifier()
        assert (submodel_identifier is not None)
        submodel_reference = model.AASReference(submodel_key, model.Submodel)
        submodel = model.Submodel(submodel_identifier)
<<<<<<< HEAD
        test_aas = model.AssetAdministrationShell(model.AssetInformation(global_asset_id=asset_reference),
                                                  aas_identifier, submodel_={submodel_reference})
=======
        test_aas = model.AssetAdministrationShell(asset_reference, aas_identifier, submodel={submodel_reference})
>>>>>>> 766aa5c7

        test_data: model.DictObjectStore[model.Identifiable] = model.DictObjectStore()
        test_data.add(test_aas)
        test_data.add(submodel)

        test_file = io.BytesIO()
        write_aas_xml_file(file=test_file, data=test_data)


class XMLSerializationSchemaTest(unittest.TestCase):
    def test_random_object_serialization(self) -> None:
        asset_key = (model.Key(model.KeyElements.ASSET, "asset", model.KeyType.CUSTOM),)
        asset_reference = model.AASReference(asset_key, model.Asset)
        aas_identifier = model.Identifier("AAS1", model.IdentifierType.CUSTOM)
        submodel_key = (model.Key(model.KeyElements.SUBMODEL, "SM1", model.KeyType.CUSTOM),)
        submodel_identifier = submodel_key[0].get_identifier()
        assert(submodel_identifier is not None)
        submodel_reference = model.AASReference(submodel_key, model.Submodel)
        submodel = model.Submodel(submodel_identifier, semantic_id=model.Reference((),))
<<<<<<< HEAD
        test_aas = model.AssetAdministrationShell(model.AssetInformation(global_asset_id=asset_reference),
                                                  aas_identifier, submodel_={submodel_reference})
=======
        test_aas = model.AssetAdministrationShell(asset_reference, aas_identifier, submodel={submodel_reference})
>>>>>>> 766aa5c7

        # serialize object to xml
        test_data: model.DictObjectStore[model.Identifiable] = model.DictObjectStore()
        test_data.add(test_aas)
        test_data.add(submodel)

        test_file = io.BytesIO()
        write_aas_xml_file(file=test_file, data=test_data)

        # load schema
        aas_schema = etree.XMLSchema(file=XML_SCHEMA_FILE)

        # validate serialization against schema
        parser = etree.XMLParser(schema=aas_schema)
        test_file.seek(0)
        root = etree.parse(test_file, parser=parser)

    def test_full_example_serialization(self) -> None:
        data = example_aas.create_full_example()
        file = io.BytesIO()
        write_aas_xml_file(file=file, data=data)

        # load schema
        aas_schema = etree.XMLSchema(file=XML_SCHEMA_FILE)

        # validate serialization against schema
        parser = etree.XMLParser(schema=aas_schema)
        file.seek(0)
        root = etree.parse(file, parser=parser)

    def test_submodel_template_serialization(self) -> None:
        data: model.DictObjectStore[model.Identifiable] = model.DictObjectStore()
        data.add(example_submodel_template.create_example_submodel_template())
        file = io.BytesIO()
        write_aas_xml_file(file=file, data=data)

        # load schema
        aas_schema = etree.XMLSchema(file=XML_SCHEMA_FILE)

        # validate serialization against schema
        parser = etree.XMLParser(schema=aas_schema)
        file.seek(0)
        root = etree.parse(file, parser=parser)

    def test_full_empty_example_serialization(self) -> None:
        data = example_aas_mandatory_attributes.create_full_example()
        file = io.BytesIO()
        write_aas_xml_file(file=file, data=data)

        # load schema
        aas_schema = etree.XMLSchema(file=XML_SCHEMA_FILE)

        # validate serialization against schema
        parser = etree.XMLParser(schema=aas_schema)
        file.seek(0)
        root = etree.parse(file, parser=parser)

    def test_missing_serialization(self) -> None:
        data = example_aas_missing_attributes.create_full_example()
        file = io.BytesIO()
        write_aas_xml_file(file=file, data=data)

        # load schema
        aas_schema = etree.XMLSchema(file=XML_SCHEMA_FILE)

        # validate serialization against schema
        parser = etree.XMLParser(schema=aas_schema)
        file.seek(0)
        root = etree.parse(file, parser=parser)

    def test_concept_description(self) -> None:
        data: model.DictObjectStore[model.Identifiable] = model.DictObjectStore()
        data.add(example_concept_description.create_iec61360_concept_description())
        file = io.BytesIO()
        write_aas_xml_file(file=file, data=data)

        # load schema
        aas_schema = etree.XMLSchema(file=XML_SCHEMA_FILE)

        # validate serialization against schema
        parser = etree.XMLParser(schema=aas_schema)
        file.seek(0)
        root = etree.parse(file, parser=parser)<|MERGE_RESOLUTION|>--- conflicted
+++ resolved
@@ -38,12 +38,8 @@
         assert (submodel_identifier is not None)
         submodel_reference = model.AASReference(submodel_key, model.Submodel)
         submodel = model.Submodel(submodel_identifier)
-<<<<<<< HEAD
         test_aas = model.AssetAdministrationShell(model.AssetInformation(global_asset_id=asset_reference),
-                                                  aas_identifier, submodel_={submodel_reference})
-=======
-        test_aas = model.AssetAdministrationShell(asset_reference, aas_identifier, submodel={submodel_reference})
->>>>>>> 766aa5c7
+                                                  aas_identifier, submodel={submodel_reference})
 
         test_data: model.DictObjectStore[model.Identifiable] = model.DictObjectStore()
         test_data.add(test_aas)
@@ -63,13 +59,8 @@
         assert(submodel_identifier is not None)
         submodel_reference = model.AASReference(submodel_key, model.Submodel)
         submodel = model.Submodel(submodel_identifier, semantic_id=model.Reference((),))
-<<<<<<< HEAD
         test_aas = model.AssetAdministrationShell(model.AssetInformation(global_asset_id=asset_reference),
-                                                  aas_identifier, submodel_={submodel_reference})
-=======
-        test_aas = model.AssetAdministrationShell(asset_reference, aas_identifier, submodel={submodel_reference})
->>>>>>> 766aa5c7
-
+                                                  aas_identifier, submodel={submodel_reference})
         # serialize object to xml
         test_data: model.DictObjectStore[model.Identifiable] = model.DictObjectStore()
         test_data.add(test_aas)
