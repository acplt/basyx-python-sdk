--- conflicted
+++ resolved
@@ -37,12 +37,8 @@
         assert(submodel_identifier is not None)
         submodel_reference = model.AASReference(submodel_key, model.Submodel)
         submodel = model.Submodel(submodel_identifier)
-<<<<<<< HEAD
         test_aas = model.AssetAdministrationShell(model.AssetInformation(global_asset_id=asset_reference),
-                                                  aas_identifier, submodel_={submodel_reference})
-=======
-        test_aas = model.AssetAdministrationShell(asset_reference, aas_identifier, submodel={submodel_reference})
->>>>>>> 766aa5c7
+                                                  aas_identifier, submodel={submodel_reference})
 
         # serialize object to json
         json_data = json.dumps({
@@ -66,12 +62,8 @@
         # The JSONSchema expects every object with HasSemnatics (like Submodels) to have a `semanticId` Reference, which
         # must be a Reference. (This seems to be a bug in the JSONSchema.)
         submodel = model.Submodel(submodel_identifier, semantic_id=model.Reference((),))
-<<<<<<< HEAD
         test_aas = model.AssetAdministrationShell(model.AssetInformation(global_asset_id=asset_reference),
-                                                  aas_identifier, submodel_={submodel_reference})
-=======
-        test_aas = model.AssetAdministrationShell(asset_reference, aas_identifier, submodel={submodel_reference})
->>>>>>> 766aa5c7
+                                                  aas_identifier, submodel={submodel_reference})
 
         # serialize object to json
         json_data = json.dumps({
