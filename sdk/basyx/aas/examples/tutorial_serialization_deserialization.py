#!/usr/bin/env python3
# This work is licensed under a Creative Commons CCZero 1.0 Universal License.
# See http://creativecommons.org/publicdomain/zero/1.0/ for more information.
"""
Tutorial for the serialization and deserialization of Asset Administration Shells, Submodels and Assets into/from JSON
and XML files.
"""

import json

from basyx.aas import model
import basyx.aas.adapter.xml
import basyx.aas.adapter.json

# 'Details of the Asset Administration Shell' specifies multiple official serialization formats for AAS data. In this
# tutorial, we show how the Eclipse BaSyx Python library can be used to serialize AAS objects into JSON or XML and to
# create JSON/XML files, according to the standardized format. It is also demonstrated how these files can be parsed to
# restore the AAS objects as Python objects.
#
# Step-by-Step Guide:
# Step 1: creating Submodel and Asset Administration Shell objects
# Step 2: serializing single objects to JSON
# Step 3: parsing single objects or custom data structures from JSON
# Step 4: writing multiple identifiable objects to a (standard-compliant) JSON/XML file
# Step 5: reading the serialized aas objects from JSON/XML files


####################################################################
# Step 1: Creating Submodel and Asset Administration Shell Objects #
####################################################################

# For more details, take a look at `tutorial_create_simple_aas.py`

submodel = model.Submodel(
    id_='https://acplt.org/Simple_Submodel',
    submodel_element={
        model.Property(
            id_short='ExampleProperty',
            value_type=basyx.aas.model.datatypes.String,
            value='exampleValue',
            semantic_id=model.ExternalReference((model.Key(
                    type_=model.KeyTypes.GLOBAL_REFERENCE,
                    value='http://acplt.org/Properties/SimpleProperty'
                ),)
            )
        )}
)
aashell = model.AssetAdministrationShell(
    id_='https://acplt.org/Simple_AAS',
    asset_information=model.AssetInformation(global_asset_id="test"),
    submodel={model.ModelReference.from_referable(submodel)}
)


##############################################
# Step 2: Serializing Single Objects to JSON #
##############################################
<<<<<<< HEAD
=======

# Before serializing the data, we should make sure, it's up-to-date. This is irrelevant for the static AAS objects in
# this tutorial, but may be important when dealing with dynamic data.
aashell.update()

>>>>>>> 933b9fa7
# `AASToJsonEncoder` from the `aas.adapter.json` module is a custom JSONEncoder class for serializing
# Asset Administration Shell data into the official JSON format according to
# 'Details of the Asset Administration Shell', chapter 5.5, using Python's built-in JSON library. When provided to the
# the `json.dump()` and `json.dumps()` methods, these methods are enabled to correctly handle AAS objects within the
# dumped data structure.
aashell_json_string = json.dumps(aashell, cls=basyx.aas.adapter.json.AASToJsonEncoder)

property_json_string = json.dumps(submodel.submodel_element.get_object_by_attribute("id_short", 'ExampleProperty'),
                                  cls=basyx.aas.adapter.json.AASToJsonEncoder)

# Using this technique, we can also serialize Python dict and list data structures with nested AAS objects:
json_string = json.dumps({'the_submodel': submodel,
                          'the_aas': aashell
                          },
                         cls=basyx.aas.adapter.json.AASToJsonEncoder)


######################################################################
# Step 3: Parsing Single Objects or Custom Data Structures from JSON #
######################################################################

# JSON deserialization works in a similar way to JSON serialization: The `aas.adapter.json` module provides a
# JSONDecoder class, called `AASFromJSONDecoder` which can be passed to `json.load()` or `json.loads()` to ensure that
# AAS objects contained in the JSON data are transformed into their BaSyx Python SDK object representation instead of
# simple Python dicts:
submodel_and_aas = json.loads(json_string, cls=basyx.aas.adapter.json.AASFromJsonDecoder)

# Alternatively, one can use the `StrictAASFromJsonDecoder` which works in just the same way, but enforces the format
# specification more strictly. While `AASFromJSONDecoder` will tolerate some semantic errors by simple skipping the
# broken object and issuing a log message, `StrictAASFromJsonDecoder` will raise an Exception in these cases.


#########################################################################################
# Step 4: Writing Multiple Identifiable Objects to a (Standard-compliant) JSON/XML File #
#########################################################################################

# step 4.1: creating an ObjectStore containing the objects to be serialized
# For more information, take a look into `tutorial_storage.py`
obj_store: model.DictObjectStore[model.Identifiable] = model.DictObjectStore()
obj_store.add(submodel)
obj_store.add(aashell)

# step 4.2: writing the contents of the ObjectStore to a JSON file
basyx.aas.adapter.json.write_aas_json_file('data.json', obj_store)

# We can pass the additional keyword argument `indent=4` to `write_aas_json_file()` to format the JSON file in a more
# human-readable (but much more space-consuming) manner.

# step 4.3: writing the contents of the ObjectStore to an XML file
basyx.aas.adapter.xml.write_aas_xml_file('data.xml', obj_store)


##################################################################
# Step 5: Reading the Serialized AAS Objects From JSON/XML Files #
##################################################################

# step 5.1: reading contents of the JSON file as an ObjectStore
json_file_data = basyx.aas.adapter.json.read_aas_json_file('data.json')

# By passing the `failsafe=False` argument to `read_aas_json_file()`, we can switch to the `StrictAASFromJsonDecoder`
# (see step 3) for a stricter error reporting.

# step 5.2: reading contents of the XML file as an ObjectStore
xml_file_data = basyx.aas.adapter.xml.read_aas_xml_file('data.xml')

# Again, we can use `failsafe=False` for switching on stricter error reporting in the parser.

# step 5.3: Retrieving the objects from the ObjectStore
# For more information on the available techniques, see `tutorial_storage.py`.
submodel_from_xml = xml_file_data.get_identifiable('https://acplt.org/Simple_Submodel')
assert isinstance(submodel_from_xml, model.Submodel)<|MERGE_RESOLUTION|>--- conflicted
+++ resolved
@@ -55,14 +55,6 @@
 ##############################################
 # Step 2: Serializing Single Objects to JSON #
 ##############################################
-<<<<<<< HEAD
-=======
-
-# Before serializing the data, we should make sure, it's up-to-date. This is irrelevant for the static AAS objects in
-# this tutorial, but may be important when dealing with dynamic data.
-aashell.update()
-
->>>>>>> 933b9fa7
 # `AASToJsonEncoder` from the `aas.adapter.json` module is a custom JSONEncoder class for serializing
 # Asset Administration Shell data into the official JSON format according to
 # 'Details of the Asset Administration Shell', chapter 5.5, using Python's built-in JSON library. When provided to the
