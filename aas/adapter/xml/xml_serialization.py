# Copyright 2020 PyI40AAS Contributors
#
# Licensed under the Apache License, Version 2.0 (the "License"); you may not use this file except in compliance with
# the License. You may obtain a copy of the License at
#
#     http://www.apache.org/licenses/LICENSE-2.0
#
# Unless required by applicable law or agreed to in writing, software distributed under the License is distributed on an
# "AS IS" BASIS, WITHOUT WARRANTIES OR CONDITIONS OF ANY KIND, either express or implied. See the License for the
# specific language governing permissions and limitations under the License.
"""
.. _adapter.xml.xml_serialization:

Module for serializing Asset Administration Shell data to the official XML format

How to use:

- For generating an XML-File from a :class:`~aas.model.provider.AbstractObjectStore`, check out the function
  :meth:`~aas.adapter.xml.xml_serialization.write_aas_xml_file`.
- For serializing any object to an XML fragment, that fits the XML specification from 'Details of the
  Asset Administration Shell', chapter 5.4, check out `<your_object_class_name_here>_to_xml()`. These functions return
  an :class:`xml.etree.ElementTree.Element` object to be serialized into XML.
"""

from lxml import etree  # type: ignore
from typing import Dict, IO, Optional
import base64

from aas import model
from .. import _generic


# ##############################################################
# functions to manipulate etree.Elements more effectively
# ##############################################################

# Namespace definition
NS_AAS = "{http://www.admin-shell.io/aas/3/0}"
NS_ABAC = "{http://www.admin-shell.io/aas/abac/3/0}"
NS_AAS_COMMON = "{http://www.admin-shell.io/aas_common/3/0}"
NS_XSI = "{http://www.w3.org/2001/XMLSchema-instance}"
NS_XS = "{http://www.w3.org/2001/XMLSchema}"
NS_IEC = "{http://www.admin-shell.io/IEC61360/3/0}"
NS_MAP = {"aas": "http://www.admin-shell.io/aas/3/0",
          "abac": "http://www.admin-shell.io/aas/abac/3/0",
          "aas_common": "http://www.admin-shell.io/aas_common/3/0",
          "xsi": "http://www.w3.org/2001/XMLSchema-instance",
          "IEC": "http://www.admin-shell.io/IEC61360/3/0",
          "xs": "http://www.w3.org/2001/XMLSchema"}


def _generate_element(name: str,
                      text: Optional[str] = None,
                      attributes: Optional[Dict] = None) -> etree.Element:
    """
    generate an ElementTree.Element object

    :param name: namespace+tag_name of the element
    :param text: Text of the element. Default is None
    :param attributes: Attributes of the elements in form of a dict {"attribute_name": "attribute_content"}
    :return: ElementTree.Element object
    """
    et_element = etree.Element(name)
    if text:
        et_element.text = text
    if attributes:
        for key, value in attributes.items():
            et_element.set(key, value)
    return et_element


def boolean_to_xml(obj: bool) -> str:
    """
    Serialize a boolean to XML

    :param obj: Boolean (`True`, `False`)
    :return: String in the XML accepted form (`'true'`, `'false'`)
    """
    if obj:
        return "true"
    else:
        return "false"


# ##############################################################
# transformation functions to serialize abstract classes from model.base
# ##############################################################


def abstract_classes_to_xml(tag: str, obj: object) -> etree.Element:
    """
    Generates an XML element and adds attributes of abstract base classes of `obj`.

    If the object obj is inheriting from any abstract AAS class, this function adds all the serialized information of
    those abstract classes to the generated element.

    :param tag: Tag of the element
    :param obj: An object of the AAS
    :return: Parent element with the serialized information from the abstract classes
    """
    elm = _generate_element(tag)
    if isinstance(obj, model.HasExtension):
        if obj.extension:
            et_extension = _generate_element(NS_AAS + "extensions")
            for extension in obj.extension:
                if isinstance(extension, model.Extension):
                    et_extension.append(extension_to_xml(extension, tag=NS_AAS + "extension"))
            elm.append(et_extension)
    if isinstance(obj, model.Referable):
        elm.append(_generate_element(name=NS_AAS + "idShort", text=obj.id_short))
        if obj.display_name:
            elm.append(lang_string_set_to_xml(obj.display_name, tag=NS_AAS + "displayName"))
        if obj.category:
            elm.append(_generate_element(name=NS_AAS + "category", text=obj.category))
        if obj.description:
            elm.append(lang_string_set_to_xml(obj.description, tag=NS_AAS + "description"))
    if isinstance(obj, model.Identifiable):
        if obj.administration:
            elm.append(administrative_information_to_xml(obj.administration))
        elm.append(_generate_element(name=NS_AAS + "identification",
                                     text=obj.identification.id,
                                     attributes={"idType": _generic.IDENTIFIER_TYPES[obj.identification.id_type]}))
    if isinstance(obj, model.HasKind):
        if obj.kind is model.ModelingKind.TEMPLATE:
            elm.append(_generate_element(name=NS_AAS + "kind", text="Template"))
        else:
            # then modeling-kind is Instance
            elm.append(_generate_element(name=NS_AAS + "kind", text="Instance"))
    if isinstance(obj, model.HasSemantics):
        if obj.semantic_id:
            elm.append(reference_to_xml(obj.semantic_id, tag=NS_AAS+"semanticId"))
    if isinstance(obj, model.Qualifiable):
        if obj.qualifier:
            et_qualifier = _generate_element(NS_AAS + "qualifiers")
            for qualifier in obj.qualifier:
                if isinstance(qualifier, model.Qualifier):
                    et_qualifier.append(qualifier_to_xml(qualifier, tag=NS_AAS+"qualifier"))
            elm.append(et_qualifier)
    return elm


# ##############################################################
# transformation functions to serialize classes from model.base
# ##############################################################


def _value_to_xml(value: model.ValueDataType,
                  value_type: model.DataTypeDef,
                  tag: str = NS_AAS+"value") -> etree.Element:
    """
    Serialization of objects of class ValueDataType to XML

    :param value: model.ValueDataType object
    :param value_type: Corresponding model.DataTypeDef
    :param tag: tag of the serialized ValueDataType object
    :return: Serialized ElementTree.Element object
    """
    # todo: add "{NS_XSI+"type": "xs:"+model.datatypes.XSD_TYPE_NAMES[value_type]}" as attribute, if the schema allows
    #  it
    return _generate_element(tag,
                             text=model.datatypes.xsd_repr(value))


def lang_string_set_to_xml(obj: model.LangStringSet, tag: str) -> etree.Element:
    """
    Serialization of objects of class :class:`~aas.model.base.LangStringSet` to XML

    :param obj: Object of class :class:`~aas.model.base.LangStringSet`
    :param tag: Namespace+Tag name of the returned XML element.
    :return: Serialized ElementTree object
    """
    et_lss = _generate_element(name=tag)
    for language in obj:
        et_lss.append(_generate_element(name=NS_AAS + "langString",
                                        text=obj[language],
                                        attributes={"lang": language}))
    return et_lss


def administrative_information_to_xml(obj: model.AdministrativeInformation,
                                      tag: str = NS_AAS+"administration") -> etree.Element:
    """
    Serialization of objects of class :class:`~aas.model.base.AdministrativeInformation` to XML

    :param obj: Object of class :class:`~aas.model.base.AdministrativeInformation`
    :param tag: Namespace+Tag of the serialized element. Default is "aas:administration"
    :return: Serialized ElementTree object
    """
    et_administration = _generate_element(tag)
    if obj.revision:
        et_administration.append(_generate_element(name=NS_AAS + "revision", text=obj.revision))
    if obj.version:
        et_administration.append(_generate_element(name=NS_AAS + "version", text=obj.version))
    return et_administration


def data_element_to_xml(obj: model.DataElement) -> etree.Element:
    """
    Serialization of objects of class :class:`~aas.model.submodel.DataElement` to XML

    :param obj: Object of class :class:`~aas.model.submodel.DataElement`
    :return: Serialized ElementTree element
    """
    if isinstance(obj, model.MultiLanguageProperty):
        return multi_language_property_to_xml(obj)
    if isinstance(obj, model.Property):
        return property_to_xml(obj)
    if isinstance(obj, model.Range):
        return range_to_xml(obj)
    if isinstance(obj, model.Blob):
        return blob_to_xml(obj)
    if isinstance(obj, model.File):
        return file_to_xml(obj)
    if isinstance(obj, model.ReferenceElement):
        return reference_element_to_xml(obj)


def reference_to_xml(obj: model.Reference, tag: str = NS_AAS+"reference") -> etree.Element:
    """
    Serialization of objects of class :class:`~aas.model.base.Reference` to XML

    :param obj: Object of class :class:`~aas.model.base.Reference`
    :param tag: Namespace+Tag of the returned element. Default is "aas:reference"
    :return: Serialized ElementTree
    """
    et_reference = _generate_element(tag)
    et_keys = _generate_element(name=NS_AAS + "keys")
    for aas_key in obj.key:
        et_keys.append(_generate_element(name=NS_AAS + "key",
                                         text=aas_key.value,
                                         attributes={"idType": _generic.KEY_TYPES[aas_key.id_type],
                                                     "type": _generic.KEY_ELEMENTS[aas_key.type]}))
    et_reference.append(et_keys)
    return et_reference


<<<<<<< HEAD
def formula_to_xml(obj: model.Formula, tag: str = NS_AAS+"formula") -> etree.Element:
    """
    Serialization of objects of class :class:`~aas.model.base.Formula` to XML

    :param obj: Object of class :class:`~aas.model.base.Formula`
    :param tag: Namespace+Tag of the ElementTree object. Default is "aas:formula"
    :return: Serialized ElementTree object
    """
    et_formula = abstract_classes_to_xml(tag, obj)
    if obj.depends_on:
        et_depends_on = _generate_element(name=NS_AAS + "dependsOnRefs", text=None)
        for aas_reference in obj.depends_on:
            et_depends_on.append(reference_to_xml(aas_reference, NS_AAS+"reference"))
        et_formula.append(et_depends_on)
    return et_formula


=======
>>>>>>> ed91843a
def qualifier_to_xml(obj: model.Qualifier, tag: str = NS_AAS+"qualifier") -> etree.Element:
    """
    Serialization of objects of class :class:`~aas.model.base.Qualifier` to XML

    :param obj: Object of class :class:`~aas.model.base.Qualifier`
    :param tag: Namespace+Tag of the serialized ElementTree object. Default is "aas:qualifier"
    :return: Serialized ElementTreeObject
    """
    et_qualifier = abstract_classes_to_xml(tag, obj)
    if obj.value_id:
        et_qualifier.append(reference_to_xml(obj.value_id, NS_AAS+"valueId"))
    if obj.value:
        et_qualifier.append(_value_to_xml(obj.value, obj.value_type))
    et_qualifier.append(_generate_element(NS_AAS + "type", text=obj.type))
    et_qualifier.append(_generate_element(NS_AAS + "valueType", text=model.datatypes.XSD_TYPE_NAMES[obj.value_type]))
    return et_qualifier


def extension_to_xml(obj: model.Extension, tag: str = NS_AAS+"extension") -> etree.Element:
    """
    Serialization of objects of class :class:`~aas.model.base.Extension` to XML

    :param obj: Object of class :class:`~aas.model.base.Extension`
    :param tag: Namespace+Tag of the serialized ElementTree object. Default is "aas:extension"
    :return: Serialized ElementTreeObject
    """
    et_extension = abstract_classes_to_xml(tag, obj)
    et_extension.append(_generate_element(NS_AAS + "name", text=obj.name))
    if obj.value_type:
        et_extension.append(_generate_element(NS_AAS + "valueType",
                                              text=model.datatypes.XSD_TYPE_NAMES[obj.value_type]))
    if obj.value:
        et_extension.append(_value_to_xml(obj.value, obj.value_type))  # type: ignore # (value_type could be None)
    if obj.refers_to:
        et_extension.append(reference_to_xml(obj.refers_to, NS_AAS+"refersTo"))

    return et_extension


def value_reference_pair_to_xml(obj: model.ValueReferencePair,
                                tag: str = NS_AAS+"valueReferencePair") -> etree.Element:
    """
    Serialization of objects of class :class:`~aas.model.base.ValueReferencePair` to XML

    todo: couldn't find it in the official schema, so guessing how to implement serialization
          check namespace, tag and correct serialization

    :param obj: Object of class :class:`~aas.model.base.ValueReferencePair`
    :param tag: Namespace+Tag of the serialized element. Default is "aas:valueReferencePair"
    :return: Serialized ElementTree object
    """
    et_vrp = _generate_element(tag)
    et_vrp.append(_value_to_xml(obj.value, obj.value_type))
    et_vrp.append(reference_to_xml(obj.value_id, "valueId"))
    return et_vrp


def value_list_to_xml(obj: model.ValueList,
                      tag: str = NS_AAS+"valueList") -> etree.Element:
    """
    Serialization of objects of class :class:`~aas.model.base.ValueList` to XML

    todo: couldn't find it in the official schema, so guessing how to implement serialization

    :param obj: Object of class :class:`~aas.model.base.ValueList`
    :param tag: Namespace+Tag of the serialized element. Default is "aas:valueList"
    :return: Serialized ElementTree object
    """
    et_value_list = _generate_element(tag)
    for aas_reference_pair in obj:
        et_value_list.append(value_reference_pair_to_xml(aas_reference_pair, "valueReferencePair"))
    return et_value_list


# ##############################################################
# transformation functions to serialize classes from model.aas
# ##############################################################


def view_to_xml(obj: model.View, tag: str = NS_AAS+"view") -> etree.Element:
    """
    Serialization of objects of class :class:`~aas.model.aas.View` to XML

    :param obj: object of class :class:`~aas.model.aas.View`
    :param tag: Namespace+Tag of the ElementTree object. Default is "aas:view"
    :return: Serialized ElementTree object
    """
    et_view = abstract_classes_to_xml(tag, obj)
    et_contained_elements = _generate_element(name=NS_AAS + "containedElements")
    if obj.contained_element:
        for contained_element in obj.contained_element:
            et_contained_elements.append(reference_to_xml(contained_element, NS_AAS+"containedElementRef"))
    et_view.append(et_contained_elements)
    return et_view


def asset_to_xml(obj: model.Asset, tag: str = NS_AAS+"asset") -> etree.Element:
    """
    Serialization of objects of class :class:`~aas.model.aas.Asset` to XML

    :param obj: Object of class :class:`~aas.model.aas.Asset`
    :param tag: Namespace+Tag of the ElementTree object. Default is "aas:asset"
    :return: Serialized ElementTree object
    """
    et_asset = abstract_classes_to_xml(tag, obj)
    return et_asset


def identifier_key_value_pair_to_xml(obj: model.IdentifierKeyValuePair, tag: str = NS_AAS+"identifierKeyValuePair") \
        -> etree.Element:
    """
    Serialization of objects of class :class:`~aas.model.base.IdentifierKeyValuePair` to XML

    :param obj: Object of class :class:`~aas.model.base.IdentifierKeyValuePair`
    :param tag: Namespace+Tag of the ElementTree object. Default is "aas:identifierKeyValuePair"
    :return: Serialized ElementTree object
    """
    et_asset_information = abstract_classes_to_xml(tag, obj)
    et_asset_information.append(reference_to_xml(obj.external_subject_id, NS_AAS + "externalSubjectId"))
    et_asset_information.append(_generate_element(name=NS_AAS + "key", text=obj.key))
    et_asset_information.append(_generate_element(name=NS_AAS + "value", text=obj.value))

    return et_asset_information


def asset_information_to_xml(obj: model.AssetInformation, tag: str = NS_AAS+"assetInformation") -> etree.Element:
    """
    Serialization of objects of class :class:`~aas.model.aas.AssetInformation` to XML

    :param obj: Object of class :class:`~aas.model.aas.AssetInformation`
    :param tag: Namespace+Tag of the ElementTree object. Default is "aas:assetInformation"
    :return: Serialized ElementTree object
    """
    et_asset_information = abstract_classes_to_xml(tag, obj)
    if obj.default_thumbnail:
        et_asset_information.append(file_to_xml(obj.default_thumbnail, NS_AAS+"defaultThumbNail"))
    if obj.global_asset_id:
        et_asset_information.append(reference_to_xml(obj.global_asset_id, NS_AAS + "globalAssetId"))
    et_asset_information.append(_generate_element(name=NS_AAS + "assetKind", text=_generic.ASSET_KIND[obj.asset_kind]))
    et_ref = _generate_element(name=NS_AAS + "billOfMaterials")
    if obj.bill_of_material:
        for ref in obj.bill_of_material:
            et_ref.append(reference_to_xml(ref, NS_AAS+"submodelRef"))
    et_asset_information.append(et_ref)
    et_specific_asset_id = _generate_element(name=NS_AAS + "specificAssetIds")
    if obj.specific_asset_id:
        for specific_asset_id in obj.specific_asset_id:
            et_specific_asset_id.append(identifier_key_value_pair_to_xml(specific_asset_id, NS_AAS+"specificAssetId"))
    et_asset_information.append(et_specific_asset_id)

    return et_asset_information


def concept_description_to_xml(obj: model.ConceptDescription,
                               tag: str = NS_AAS+"conceptDescription") -> etree.Element:
    """
    Serialization of objects of class :class:`~aas.model.concept.ConceptDescription` to XML

    :param obj: Object of class :class:`~aas.model.concept.ConceptDescription`
    :param tag: Namespace+Tag of the ElementTree object. Default is "aas:conceptDescription"
    :return: Serialized ElementTree object
    """
    et_concept_description = abstract_classes_to_xml(tag, obj)
    if isinstance(obj, model.concept.IEC61360ConceptDescription):
        et_embedded_data_specification = _generate_element(NS_AAS+"embeddedDataSpecification")
        et_data_spec_content = _generate_element(NS_AAS+"dataSpecificationContent")
        et_data_spec_content.append(_iec61360_concept_description_to_xml(obj))
        et_embedded_data_specification.append(et_data_spec_content)
        et_concept_description.append(et_embedded_data_specification)
        et_embedded_data_specification.append(reference_to_xml(model.Reference(tuple([model.Key(
            model.KeyElements.GLOBAL_REFERENCE,
            "http://admin-shell.io/DataSpecificationTemplates/DataSpecificationIEC61360/2/0",
            model.KeyType.IRI
        )])), NS_AAS+"dataSpecification"))
    if obj.is_case_of:
        for reference in obj.is_case_of:
            et_concept_description.append(reference_to_xml(reference, NS_AAS+"isCaseOf"))
    return et_concept_description


def _iec61360_concept_description_to_xml(obj: model.concept.IEC61360ConceptDescription,
                                         tag: str = NS_AAS+"dataSpecificationIEC61360") -> etree.Element:
    """
    Add the 'embeddedDataSpecifications' attribute to IEC61360ConceptDescription's JSON representation.

    `IEC61360ConceptDescription` is not a distinct class according DotAAS, but instead is built by referencing
    "DataSpecificationIEC61360" as dataSpecification. However, we implemented it as an explicit class, inheriting from
    ConceptDescription, but we want to generate compliant XML documents. So, we fake the XML structure of an object
    with dataSpecifications.

    :param obj: model.concept.IEC61360ConceptDescription object
    :param tag: name of the serialized lss_tag
    :return: serialized ElementTree object
    """

    def _iec_lang_string_set_to_xml(lss: model.LangStringSet, lss_tag: str) -> etree.Element:
        """
        serialization of objects of class LangStringSet to XML

        :param lss: object of class LangStringSet
        :param lss_tag: lss_tag name of the returned XML element (incl. namespace)
        :return: serialized ElementTree object
        """
        et_lss = _generate_element(name=lss_tag)
        for language in lss:
            et_lss.append(_generate_element(name=NS_IEC + "langString",
                                            text=lss[language],
                                            attributes={"lang": language}))
        return et_lss

    def _iec_reference_to_xml(ref: model.Reference, ref_tag: str = NS_AAS + "reference") -> etree.Element:
        """
        serialization of objects of class Reference to XML

        :param ref: object of class Reference
        :param ref_tag: ref_tag of the returned element
        :return: serialized ElementTree
        """
        et_reference = _generate_element(ref_tag)
        et_keys = _generate_element(name=NS_IEC + "keys")
        for aas_key in ref.key:
            et_keys.append(_generate_element(name=NS_IEC + "key",
                                             text=aas_key.value,
                                             attributes={"idType": _generic.KEY_TYPES[aas_key.id_type],
                                                         "type": _generic.KEY_ELEMENTS[aas_key.type]}))
        et_reference.append(et_keys)
        return et_reference

    def _iec_value_reference_pair_to_xml(vrp: model.ValueReferencePair,
                                         vrp_tag: str = NS_IEC + "valueReferencePair") -> etree.Element:
        """
        serialization of objects of class ValueReferencePair to XML

        :param vrp: object of class ValueReferencePair
        :param vrp_tag: vl_tag of the serialized element, default is "valueReferencePair"
        :return: serialized ElementTree object
        """
        et_vrp = _generate_element(vrp_tag)
        et_vrp.append(_iec_reference_to_xml(vrp.value_id, NS_IEC + "valueId"))
        et_vrp.append(_value_to_xml(vrp.value, vrp.value_type, tag=NS_IEC+"value"))
        return et_vrp

    def _iec_value_list_to_xml(vl: model.ValueList,
                               vl_tag: str = NS_IEC + "valueList") -> etree.Element:
        """
        serialization of objects of class ValueList to XML

        :param vl: object of class ValueList
        :param vl_tag: vl_tag of the serialized element, default is "valueList"
        :return: serialized ElementTree object
        """
        et_value_list = _generate_element(vl_tag)
        for aas_reference_pair in vl:
            et_value_list.append(_iec_value_reference_pair_to_xml(aas_reference_pair, NS_IEC+"valueReferencePair"))
        return et_value_list

    et_iec = _generate_element(tag)
    et_iec.append(_iec_lang_string_set_to_xml(obj.preferred_name, NS_IEC + "preferredName"))
    if obj.short_name:
        et_iec.append(_iec_lang_string_set_to_xml(obj.short_name, NS_IEC + "shortName"))
    if obj.unit:
        et_iec.append(_generate_element(NS_IEC+"unit", text=obj.unit))
    if obj.unit_id:
        et_iec.append(_iec_reference_to_xml(obj.unit_id, NS_IEC+"unitId"))
    if obj.source_of_definition:
        et_iec.append(_generate_element(NS_IEC+"sourceOfDefinition", text=obj.source_of_definition))
    if obj.symbol:
        et_iec.append(_generate_element(NS_IEC+"symbol", text=obj.symbol))
    if obj.data_type:
        et_iec.append(_generate_element(NS_IEC+"dataType", text=_generic.IEC61360_DATA_TYPES[obj.data_type]))
    if obj.definition:
        et_iec.append(_iec_lang_string_set_to_xml(obj.definition, NS_IEC + "definition"))
    if obj.value_format:
        et_iec.append(_generate_element(NS_IEC+"valueFormat", text=model.datatypes.XSD_TYPE_NAMES[obj.value_format]))
    if obj.value_list:
        et_iec.append(_iec_value_list_to_xml(obj.value_list, NS_IEC+"valueList"))
    if obj.value:
        et_iec.append(_generate_element(NS_IEC+"value", text=model.datatypes.xsd_repr(obj.value)))
    if obj.value_id:
        et_iec.append(_iec_reference_to_xml(obj.value_id, NS_IEC+"valueId"))
    if obj.level_types:
        for level_type in obj.level_types:
            et_iec.append(_generate_element(NS_IEC+"levelType", text=_generic.IEC61360_LEVEL_TYPES[level_type]))
    return et_iec


def asset_administration_shell_to_xml(obj: model.AssetAdministrationShell,
                                      tag: str = NS_AAS+"assetAdministrationShell") -> etree.Element:
    """
    Serialization of objects of class :class:`~aas.model.aas.AssetAdministrationShell` to XML

    :param obj: Object of class :class:`~aas.model.aas.AssetAdministrationShell`
    :param tag: Namespace+Tag of the ElementTree object. Default is "aas:assetAdministrationShell"
    :return: Serialized ElementTree object
    """
    et_aas = abstract_classes_to_xml(tag, obj)
    if obj.security:
        et_aas.append(security_to_xml(obj.security, tag=NS_ABAC + "security"))
    if obj.derived_from:
        et_aas.append(reference_to_xml(obj.derived_from, tag=NS_AAS+"derivedFrom"))
    if obj.submodel:
        et_submodels = _generate_element(NS_AAS + "submodelRefs")
        for reference in obj.submodel:
            et_submodels.append(reference_to_xml(reference, tag=NS_AAS+"submodelRef"))
        et_aas.append(et_submodels)
    et_aas.append(asset_information_to_xml(obj.asset_information, tag=NS_AAS + "assetInformation"))
    if obj.view:
        et_views = _generate_element(NS_AAS + "views")
        for view in obj.view:
            et_views.append(view_to_xml(view, NS_AAS+"view"))
        et_aas.append(et_views)
    return et_aas


# ##############################################################
# transformation functions to serialize classes from model.security
# ##############################################################


def security_to_xml(obj: model.Security,
                    tag: str = NS_ABAC+"security") -> etree.Element:
    """
    Serialization of objects of class :class:`~aas.model.security.Security` to XML

    todo: This is not yet implemented

    :param obj: Object of class :class:`~aas.model.security.Security`
    :param tag: Namespace+Tag of the serialized element (optional). Default is "aas:security"
    :return: Serialized ElementTree object
    """
    return abstract_classes_to_xml(tag, obj)


# ##############################################################
# transformation functions to serialize classes from model.submodel
# ##############################################################


def submodel_element_to_xml(obj: model.SubmodelElement) -> etree.Element:
    """
    Serialization of objects of class :class:`~aas.model.submodel.SubmodelElement` to XML

    :param obj: Object of class :class:`~aas.model.submodel.SubmodelElement`
    :return: Serialized ElementTree object
    """
    if isinstance(obj, model.DataElement):
        return data_element_to_xml(obj)
    if isinstance(obj, model.BasicEvent):
        return basic_event_to_xml(obj)
    if isinstance(obj, model.Capability):
        return capability_to_xml(obj)
    if isinstance(obj, model.Entity):
        return entity_to_xml(obj)
    if isinstance(obj, model.Operation):
        return operation_to_xml(obj)
    if isinstance(obj, model.AnnotatedRelationshipElement):
        return annotated_relationship_element_to_xml(obj)
    if isinstance(obj, model.RelationshipElement):
        return relationship_element_to_xml(obj)
    if isinstance(obj, model.SubmodelElementCollection):
        return submodel_element_collection_to_xml(obj)


def submodel_to_xml(obj: model.Submodel,
                    tag: str = NS_AAS+"submodel") -> etree.Element:
    """
    Serialization of objects of class :class:`~aas.model.submodel.Submodel` to XML

    :param obj: Object of class :class:`~aas.model.submodel.Submodel`
    :param tag: Namespace+Tag of the serialized element (optional). Default is "aas:submodel"
    :return: Serialized ElementTree object
    """
    et_submodel = abstract_classes_to_xml(tag, obj)
    et_submodel_elements = _generate_element(NS_AAS + "submodelElements")
    if obj.submodel_element:
        for submodel_element in obj.submodel_element:
            # TODO: simplify this should our suggestion regarding the XML schema get accepted
            # https://git.rwth-aachen.de/acplt/pyi40aas/-/issues/57
            et_submodel_element = _generate_element(NS_AAS+"submodelElement")
            et_submodel_element.append(submodel_element_to_xml(submodel_element))
            et_submodel_elements.append(et_submodel_element)
    et_submodel.append(et_submodel_elements)
    return et_submodel


def property_to_xml(obj: model.Property,
                    tag: str = NS_AAS+"property") -> etree.Element:
    """
    Serialization of objects of class :class:`~aas.model.submodel.Property` to XML

    :param obj: Object of class :class:`~aas.model.submodel.Property`
    :param tag: Namespace+Tag of the serialized element (optional). Default is "aas:property"
    :return: Serialized ElementTree object
    """
    et_property = abstract_classes_to_xml(tag, obj)
    if obj.value_id:
        et_property.append(reference_to_xml(obj.value_id, NS_AAS + "valueId"))
    if obj.value:
        et_property.append(_value_to_xml(obj.value, obj.value_type))
    et_property.append(_generate_element(NS_AAS + "valueType", text=model.datatypes.XSD_TYPE_NAMES[obj.value_type]))
    return et_property


def multi_language_property_to_xml(obj: model.MultiLanguageProperty,
                                   tag: str = NS_AAS+"multiLanguageProperty") -> etree.Element:
    """
    Serialization of objects of class :class:`~aas.model.submodel.MultiLanguageProperty` to XML

    :param obj: Object of class :class:`~aas.model.submodel.MultiLanguageProperty`
    :param tag: Namespace+Tag of the serialized element (optional). Default is "aas:multiLanguageProperty"
    :return: Serialized ElementTree object
    """
    et_multi_language_property = abstract_classes_to_xml(tag, obj)
    if obj.value_id:
        et_multi_language_property.append(reference_to_xml(obj.value_id, NS_AAS+"valueId"))
    if obj.value:
        et_multi_language_property.append(lang_string_set_to_xml(obj.value, tag=NS_AAS + "value"))
    return et_multi_language_property


def range_to_xml(obj: model.Range,
                 tag: str = NS_AAS+"range") -> etree.Element:
    """
    Serialization of objects of class :class:`~aas.model.submodel.Range` to XML

    :param obj: Object of class :class:`~aas.model.submodel.Range`
    :param tag: Namespace+Tag of the serialized element (optional). Default is "aas:range"
    :return: Serialized ElementTree object
    """
    et_range = abstract_classes_to_xml(tag, obj)
    if obj.max is not None:
        et_range.append(_value_to_xml(obj.max, obj.value_type, tag=NS_AAS + "max"))
    if obj.min is not None:
        et_range.append(_value_to_xml(obj.min, obj.value_type, tag=NS_AAS + "min"))
    et_range.append(_generate_element(name=NS_AAS + "valueType",
                                      text=model.datatypes.XSD_TYPE_NAMES[obj.value_type]))
    return et_range


def blob_to_xml(obj: model.Blob,
                tag: str = NS_AAS+"blob") -> etree.Element:
    """
    Serialization of objects of class :class:`~aas.model.submodel.Blob` to XML

    :param obj: Object of class :class:`~aas.model.submodel.Blob`
    :param tag: Namespace+Tag of the serialized element. Default is "blob"
    :return: Serialized ElementTree object
    """
    et_blob = abstract_classes_to_xml(tag, obj)
    et_value = etree.Element(NS_AAS + "value")
    if obj.value is not None:
        et_value.text = base64.b64encode(obj.value).decode()
    et_blob.append(et_value)
    et_blob.append(_generate_element(NS_AAS + "mimeType", text=obj.mime_type))
    return et_blob


def file_to_xml(obj: model.File,
                tag: str = NS_AAS+"file") -> etree.Element:
    """
    Serialization of objects of class :class:`~aas.model.submodel.File` to XML

    :param obj: Object of class :class:`~aas.model.submodel.File`
    :param tag: Namespace+Tag of the serialized element. Default is "aas:file"
    :return: Serialized ElementTree object
    """
    et_file = abstract_classes_to_xml(tag, obj)
    if obj.value:
        et_file.append(_generate_element(NS_AAS + "value", text=obj.value))
    et_file.append(_generate_element(NS_AAS + "mimeType", text=obj.mime_type))
    return et_file


def reference_element_to_xml(obj: model.ReferenceElement,
                             tag: str = NS_AAS+"referenceElement") -> etree.Element:
    """
    Serialization of objects of class :class:`~aas.model.submodel.ReferenceElement` to XMl

    :param obj: Object of class :class:`~aas.model.submodel.ReferenceElement`
    :param tag: Namespace+Tag of the serialized element (optional). Default is "aas:referenceElement"
    :return: Serialized ElementTree object
    """
    et_reference_element = abstract_classes_to_xml(tag, obj)
    if obj.value:
        et_reference_element.append(reference_to_xml(obj.value, NS_AAS+"value"))
    return et_reference_element


def submodel_element_collection_to_xml(obj: model.SubmodelElementCollection,
                                       tag: str = NS_AAS+"submodelElementCollection") -> etree.Element:
    """
    Serialization of objects of class :class:`~aas.model.submodel.SubmodelElementCollection` to XML

    Note that we do not have parameter "allowDuplicates" in out implementation

    :param obj: Object of class :class:`~aas.model.submodel.SubmodelElementCollection`
    :param tag: Namespace+Tag of the serialized element (optional). Default is "aas:submodelElementCollection"
    :return: Serialized ElementTree object
    """
    et_submodel_element_collection = abstract_classes_to_xml(tag, obj)
    # todo: remove wrapping submodelElement-tag, in accordance to future schema
    et_submodel_element_collection.append(_generate_element(NS_AAS + "allowDuplicates",
                                                            text=boolean_to_xml(obj.allow_duplicates)))
    et_submodel_element_collection.append(_generate_element(NS_AAS + "ordered", text=boolean_to_xml(obj.ordered)))
    et_value = _generate_element(NS_AAS + "value")
    if obj.value:
        for submodel_element in obj.value:
            et_submodel_element = _generate_element(NS_AAS+"submodelElement")
            et_submodel_element.append(submodel_element_to_xml(submodel_element))
            et_value.append(et_submodel_element)
    et_submodel_element_collection.append(et_value)
    return et_submodel_element_collection


def relationship_element_to_xml(obj: model.RelationshipElement,
                                tag: str = NS_AAS+"relationshipElement") -> etree.Element:
    """
    Serialization of objects of class :class:`~aas.model.submodel.RelationshipElement` to XML

    :param obj: Object of class :class:`~aas.model.submodel.RelationshipElement`
    :param tag: Namespace+Tag of the serialized element (optional). Default is "aas:relationshipElement"
    :return: Serialized ELementTree object
    """
    et_relationship_element = abstract_classes_to_xml(tag, obj)
    et_relationship_element.append(reference_to_xml(obj.first, NS_AAS+"first"))
    et_relationship_element.append(reference_to_xml(obj.second, NS_AAS+"second"))
    return et_relationship_element


def annotated_relationship_element_to_xml(obj: model.AnnotatedRelationshipElement,
                                          tag: str = NS_AAS+"annotatedRelationshipElement") -> etree.Element:
    """
    Serialization of objects of class :class:`~aas.model.submodel.AnnotatedRelationshipElement` to XML

    :param obj: Object of class :class:`~aas.model.submodel.AnnotatedRelationshipElement`
    :param tag: Namespace+Tag of the serialized element (optional): Default is "aas:annotatedRelationshipElement"
    :return: Serialized ElementTree object
    """
    et_annotated_relationship_element = relationship_element_to_xml(obj, tag)
    et_annotations = _generate_element(name=NS_AAS+"annotations")
    if obj.annotation:
        for data_element in obj.annotation:
            et_data_element = _generate_element(name=NS_AAS+"dataElement")
            et_data_element.append(data_element_to_xml(data_element))
            et_annotations.append(et_data_element)
    et_annotated_relationship_element.append(et_annotations)
    return et_annotated_relationship_element


def operation_variable_to_xml(obj: model.OperationVariable,
                              tag: str = NS_AAS+"operationVariable") -> etree.Element:
    """
    Serialization of objects of class :class:`~aas.model.submodel.OperationVariable` to XML

    :param obj: Object of class :class:`~aas.model.submodel.OperationVariable`
    :param tag: Namespace+Tag of the serialized element (optional). Default is "aas:operationVariable"
    :return: Serialized ElementTree object
    """
    et_operation_variable = _generate_element(tag)
    et_value = _generate_element(NS_AAS+"value")
    et_value.append(submodel_element_to_xml(obj.value))
    et_operation_variable.append(et_value)
    return et_operation_variable


def operation_to_xml(obj: model.Operation,
                     tag: str = NS_AAS+"operation") -> etree.Element:
    """
    Serialization of objects of class :class:`~aas.model.submodel.Operation` to XML

    :param obj: Object of class :class:`~aas.model.submodel.Operation`
    :param tag: Namespace+Tag of the serialized element (optional). Default is "aas:operation"
    :return: Serialized ElementTree object
    """
    et_operation = abstract_classes_to_xml(tag, obj)
    if obj.in_output_variable:
        for in_out_ov in obj.in_output_variable:
            et_operation.append(operation_variable_to_xml(in_out_ov, NS_AAS+"inoutputVariable"))
    if obj.input_variable:
        for input_ov in obj.input_variable:
            et_operation.append(operation_variable_to_xml(input_ov, NS_AAS+"inputVariable"))
    if obj.output_variable:
        for output_ov in obj.output_variable:
            et_operation.append(operation_variable_to_xml(output_ov, NS_AAS+"outputVariable"))
    return et_operation


def capability_to_xml(obj: model.Capability,
                      tag: str = NS_AAS+"capability") -> etree.Element:
    """
    Serialization of objects of class :class:`~aas.model.submodel.Capability` to XML

    :param obj: Object of class :class:`~aas.model.submodel.Capability`
    :param tag: Namespace+Tag of the serialized element, default is "aas:capability"
    :return: Serialized ElementTree object
    """
    return abstract_classes_to_xml(tag, obj)


def entity_to_xml(obj: model.Entity,
                  tag: str = NS_AAS+"entity") -> etree.Element:
    """
    Serialization of objects of class :class:`~aas.model.submodel.Entity` to XML

    :param obj: Object of class :class:`~aas.model.submodel.Entity`
    :param tag: Namespace+Tag of the serialized element (optional). Default is "aas:entity"
    :return: Serialized ElementTree object
    """
    # todo: remove wrapping submodelElement, in accordance to future schemas
    et_entity = abstract_classes_to_xml(tag, obj)
    if obj.global_asset_id:
        et_entity.append(reference_to_xml(obj.global_asset_id, NS_AAS + "globalAssetId"))
    if obj.specific_asset_id:
        et_entity.append(identifier_key_value_pair_to_xml(obj.specific_asset_id, NS_AAS+"specificAssetId"))
    et_entity.append(_generate_element(NS_AAS + "entityType", text=_generic.ENTITY_TYPES[obj.entity_type]))
    et_statements = _generate_element(NS_AAS + "statements")
    for statement in obj.statement:
        # todo: remove the <submodelElement> once the proposed changes get accepted
        et_submodel_element = _generate_element(NS_AAS + "submodelElement")
        et_submodel_element.append(submodel_element_to_xml(statement))
        et_statements.append(et_submodel_element)
    et_entity.append(et_statements)
    return et_entity


def basic_event_to_xml(obj: model.BasicEvent,
                       tag: str = NS_AAS+"basicEvent") -> etree.Element:
    """
    Serialization of objects of class :class:`~aas.model.submodel.BasicEvent` to XML

    :param obj: Object of class :class:`~aas.model.submodel.BasicEvent`
    :param tag: Namespace+Tag of the serialized element (optional). Default is "aas.basicEvent"
    :return: Serialized ElementTree object
    """
    et_basic_event = abstract_classes_to_xml(tag, obj)
    et_basic_event.append(reference_to_xml(obj.observed, NS_AAS+"observed"))
    return et_basic_event


# ##############################################################
# general functions
# ##############################################################


def write_aas_xml_file(file: IO,
                       data: model.AbstractObjectStore,
                       **kwargs) -> None:
    """
    Write a set of AAS objects to an Asset Administration Shell XML file according to 'Details of the Asset
    Administration Shell', chapter 5.4

    :param file: A file-like object to write the XML-serialized data to
    :param data: :class:`ObjectStore <aas.model.provider.AbstractObjectStore>` which contains different objects of the
                 AAS meta model which should be serialized to an XML file
    :param kwargs: Additional keyword arguments to be passed to `tree.write()`
    """
    # separate different kind of objects
    assets = []
    asset_administration_shells = []
    submodels = []
    concept_descriptions = []
    for obj in data:
        if isinstance(obj, model.Asset):
            assets.append(obj)
        if isinstance(obj, model.AssetAdministrationShell):
            asset_administration_shells.append(obj)
        if isinstance(obj, model.Submodel):
            submodels.append(obj)
        if isinstance(obj, model.ConceptDescription):
            concept_descriptions.append(obj)

    # serialize objects to XML
    root = etree.Element(NS_AAS + "aasenv", nsmap=NS_MAP)
    et_asset_administration_shells = etree.Element(NS_AAS + "assetAdministrationShells")
    for aas_obj in asset_administration_shells:
        et_asset_administration_shells.append(asset_administration_shell_to_xml(aas_obj))
    et_assets = _generate_element(NS_AAS + "assets")
    for ass_obj in assets:
        et_assets.append(asset_to_xml(ass_obj))
    et_concept_descriptions = etree.Element(NS_AAS + "conceptDescriptions")
    for con_obj in concept_descriptions:
        et_concept_descriptions.append(concept_description_to_xml(con_obj))
    et_submodels = etree.Element(NS_AAS + "submodels")
    for sub_obj in submodels:
        et_submodels.append(submodel_to_xml(sub_obj))
    root.insert(0, et_submodels)
    root.insert(0, et_concept_descriptions)
    root.insert(0, et_assets)
    root.insert(0, et_asset_administration_shells)

    tree = etree.ElementTree(root)
    tree.write(file, encoding="UTF-8", xml_declaration=True, method="xml", **kwargs)<|MERGE_RESOLUTION|>--- conflicted
+++ resolved
@@ -10,11 +10,9 @@
 # specific language governing permissions and limitations under the License.
 """
 .. _adapter.xml.xml_serialization:
-
 Module for serializing Asset Administration Shell data to the official XML format
 
 How to use:
-
 - For generating an XML-File from a :class:`~aas.model.provider.AbstractObjectStore`, check out the function
   :meth:`~aas.adapter.xml.xml_serialization.write_aas_xml_file`.
 - For serializing any object to an XML fragment, that fits the XML specification from 'Details of the
@@ -133,6 +131,7 @@
         if obj.qualifier:
             et_qualifier = _generate_element(NS_AAS + "qualifiers")
             for qualifier in obj.qualifier:
+
                 if isinstance(qualifier, model.Qualifier):
                     et_qualifier.append(qualifier_to_xml(qualifier, tag=NS_AAS+"qualifier"))
             elm.append(et_qualifier)
@@ -234,26 +233,6 @@
     return et_reference
 
 
-<<<<<<< HEAD
-def formula_to_xml(obj: model.Formula, tag: str = NS_AAS+"formula") -> etree.Element:
-    """
-    Serialization of objects of class :class:`~aas.model.base.Formula` to XML
-
-    :param obj: Object of class :class:`~aas.model.base.Formula`
-    :param tag: Namespace+Tag of the ElementTree object. Default is "aas:formula"
-    :return: Serialized ElementTree object
-    """
-    et_formula = abstract_classes_to_xml(tag, obj)
-    if obj.depends_on:
-        et_depends_on = _generate_element(name=NS_AAS + "dependsOnRefs", text=None)
-        for aas_reference in obj.depends_on:
-            et_depends_on.append(reference_to_xml(aas_reference, NS_AAS+"reference"))
-        et_formula.append(et_depends_on)
-    return et_formula
-
-
-=======
->>>>>>> ed91843a
 def qualifier_to_xml(obj: model.Qualifier, tag: str = NS_AAS+"qualifier") -> etree.Element:
     """
     Serialization of objects of class :class:`~aas.model.base.Qualifier` to XML
