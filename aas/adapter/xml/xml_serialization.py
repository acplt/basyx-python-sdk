# Copyright 2019 PyI40AAS Contributors
#
# Licensed under the Apache License, Version 2.0 (the "License"); you may not use this file except in compliance with
# the License. You may obtain a copy of the License at
#
#     http://www.apache.org/licenses/LICENSE-2.0
#
# Unless required by applicable law or agreed to in writing, software distributed under the License is distributed on an
# "AS IS" BASIS, WITHOUT WARRANTIES OR CONDITIONS OF ANY KIND, either express or implied. See the License for the
# specific language governing permissions and limitations under the License.
"""
Module for serializing Asset Administration Shell data to the official XML format

How to use:
- For generating an XML-File from a model.registry.AbstractObjectStore, check out the function "write_aas_xml_file".
- For serializing any object to an XML fragment, that fits the XML specification from 'Details of the
  Asset Administration Shell', chapter 5.4, check out `<your_object_class_name_here>_to_xml()`. These functions return
  an xml.etree.ElementTree.Element object to be serialized into XML.
"""

from lxml import etree  # type: ignore
from typing import Dict, IO, Optional
import base64

from aas import model
from .. import _generic


# ##############################################################
# functions to manipulate etree.Elements more effectively
# ##############################################################

# Namespace definition
NS_AAS = "{http://www.admin-shell.io/aas/2/0}"
NS_ABAC = "{http://www.admin-shell.io/aas/abac/2/0}"
NS_AAS_COMMON = "{http://www.admin-shell.io/aas_common/2/0}"
NS_XSI = "{http://www.w3.org/2001/XMLSchema-instance}"
NS_XS = "{http://www.w3.org/2001/XMLSchema}"
NS_IEC = "{http://www.admin-shell.io/IEC61360/2/0}"
NS_MAP = {"aas": "http://www.admin-shell.io/aas/2/0",
          "abac": "http://www.admin-shell.io/aas/abac/2/0",
          "aas_common": "http://www.admin-shell.io/aas_common/2/0",
          "xsi": "http://www.w3.org/2001/XMLSchema-instance",
          "IEC": "http://www.admin-shell.io/IEC61360/2/0",
          "xs": "http://www.w3.org/2001/XMLSchema"}


def _generate_element(name: str,
                      text: Optional[str] = None,
                      attributes: Optional[Dict] = None) -> etree.Element:
    """
    generate an ElementTree.Element object

    :param name: namespace+tag_name of the element
    :param text: Text of the element. Default is None
    :param attributes: Attributes of the elements in form of a dict {"attribute_name": "attribute_content"}
    :return: ElementTree.Element object
    """
    et_element = etree.Element(name)
    if text:
        et_element.text = text
    if attributes:
        for key, value in attributes.items():
            et_element.set(key, value)
    return et_element


def boolean_to_xml(obj: bool) -> str:
    """
    serialize a boolean to XML

    :param obj: boolean
    :return: string in the XML accepted form
    """
    if obj:
        return "true"
    else:
        return "false"


<<<<<<< HEAD
def _generate_parent(namespace: str, tag: str, obj: object) -> ElTree.Element:
    """
    generates a parent element from its tag-name and object. Inserts abstract classes

    :param namespace: namespace of the resulting element
    :param tag: tag of the resulting element
    :param obj: model object
    :return: ElementTree that includes the serialized abstract classes
    """
    return abstract_classes_to_xml(_generate_element(name=namespace + tag), namespace, obj)


# ##############################################################
# dicts to serialize enum classes to xml
# ##############################################################


MODELING_KIND: Dict[model.ModelingKind, str] = {
    model.ModelingKind.TEMPLATE: 'Template',
    model.ModelingKind.INSTANCE: 'Instance'}

ASSET_KIND: Dict[model.AssetKind, str] = {
    model.AssetKind.TYPE: 'Type',
    model.AssetKind.INSTANCE: 'Instance'}

KEY_ELEMENTS: Dict[model.KeyElements, str] = {
    model.KeyElements.ASSET: 'Asset',
    model.KeyElements.ASSET_ADMINISTRATION_SHELL: 'AssetAdministrationShell',
    model.KeyElements.CONCEPT_DESCRIPTION: 'ConceptDescription',
    model.KeyElements.SUBMODEL: 'Submodel',
    model.KeyElements.ANNOTATED_RELATIONSHIP_ELEMENT: 'AnnotatedRelationshipElement',
    model.KeyElements.BASIC_EVENT: 'BasicEvent',
    model.KeyElements.BLOB: 'Blob',
    model.KeyElements.CAPABILITY: 'Capability',
    model.KeyElements.CONCEPT_DICTIONARY: 'ConceptDictionary',
    model.KeyElements.DATA_ELEMENT: 'DataElement',
    model.KeyElements.ENTITY: 'Entity',
    model.KeyElements.EVENT: 'Event',
    model.KeyElements.FILE: 'File',
    model.KeyElements.MULTI_LANGUAGE_PROPERTY: 'MultiLanguageProperty',
    model.KeyElements.OPERATION: 'Operation',
    model.KeyElements.PROPERTY: 'Property',
    model.KeyElements.RANGE: 'Range',
    model.KeyElements.REFERENCE_ELEMENT: 'ReferenceElement',
    model.KeyElements.RELATIONSHIP_ELEMENT: 'RelationshipElement',
    model.KeyElements.SUBMODEL_ELEMENT: 'SubmodelElement',
    model.KeyElements.SUBMODEL_ELEMENT_COLLECTION: 'SubmodelElementCollection',
    model.KeyElements.VIEW: 'View',
    model.KeyElements.GLOBAL_REFERENCE: 'GlobalReference',
    model.KeyElements.FRAGMENT_REFERENCE: 'FragmentReference'}

KEY_TYPES: Dict[model.KeyType, str] = {
    model.KeyType.CUSTOM: 'Custom',
    model.KeyType.IRDI: 'IRDI',
    model.KeyType.IRI: 'IRI',
    model.KeyType.IDSHORT: 'IdShort',
    model.KeyType.FRAGMENT_ID: 'FragmentId'}

IDENTIFIER_TYPES: Dict[model.IdentifierType, str] = {
    model.IdentifierType.CUSTOM: 'Custom',
    model.IdentifierType.IRDI: 'IRDI',
    model.IdentifierType.IRI: 'IRI'}

ENTITY_TYPES: Dict[model.EntityType, str] = {
    model.EntityType.CO_MANAGED_ENTITY: 'CoManagedEntity',
    model.EntityType.SELF_MANAGED_ENTITY: 'SelfManagedEntity'}

IEC61360_DATA_TYPES: Dict[model.concept.IEC61360DataType, str] = {
    model.concept.IEC61360DataType.DATE: 'DATE',
    model.concept.IEC61360DataType.STRING: 'STRING',
    model.concept.IEC61360DataType.STRING_TRANSLATABLE: 'STRING_TRANSLATABLE',
    model.concept.IEC61360DataType.REAL_MEASURE: 'REAL_MEASURE',
    model.concept.IEC61360DataType.REAL_COUNT: 'REAL_COUNT',
    model.concept.IEC61360DataType.REAL_CURRENCY: 'REAL_CURRENCY',
    model.concept.IEC61360DataType.BOOLEAN: 'BOOLEAN',
    model.concept.IEC61360DataType.URL: 'URL',
    model.concept.IEC61360DataType.RATIONAL: 'RATIONAL',
    model.concept.IEC61360DataType.RATIONAL_MEASURE: 'RATIONAL_MEASURE',
    model.concept.IEC61360DataType.TIME: 'TIME',
    model.concept.IEC61360DataType.TIMESTAMP: 'TIMESTAMP',
}

IEC61360_LEVEL_TYPES: Dict[model.concept.IEC61360LevelType, str] = {
    model.concept.IEC61360LevelType.MIN: 'Min',
    model.concept.IEC61360LevelType.MAX: 'Max',
    model.concept.IEC61360LevelType.NOM: 'Nom',
    model.concept.IEC61360LevelType.TYP: 'Typ',
}


=======
>>>>>>> 30495da4
# ##############################################################
# transformation functions to serialize abstract classes from model.base
# ##############################################################


def abstract_classes_to_xml(tag: str, obj: object) -> etree.Element:
    """
    Generates an XML element and adds attributes of abstract base classes of `obj`.

    If the object obj is inheriting from any abstract AAS class, this function adds all the serialized information of
    those abstract classes to the generated element.

    :param tag: tag of the element
    :param obj: an object of the AAS
    :return: parent element with the serialized information from the abstract classes
    """
    elm = _generate_element(tag)
    if isinstance(obj, model.Referable):
        elm.append(_generate_element(name=NS_AAS + "idShort", text=obj.id_short))
        if obj.category:
            elm.append(_generate_element(name=NS_AAS + "category", text=obj.category))
        if obj.description:
            elm.append(lang_string_set_to_xml(obj.description, tag=NS_AAS + "description"))
    if isinstance(obj, model.Identifiable):
        elm.append(_generate_element(name=NS_AAS + "identification",
                                     text=obj.identification.id,
                                     attributes={"idType": _generic.IDENTIFIER_TYPES[obj.identification.id_type]}))
        if obj.administration:
            elm.append(administrative_information_to_xml(obj.administration))
    if isinstance(obj, model.HasKind):
        if obj.kind is model.ModelingKind.TEMPLATE:
            elm.append(_generate_element(name=NS_AAS + "kind", text="Template"))
        else:
            # then modeling-kind is Instance
            elm.append(_generate_element(name=NS_AAS + "kind", text="Instance"))
    if isinstance(obj, model.HasSemantics):
        if obj.semantic_id:
            elm.append(reference_to_xml(obj.semantic_id, tag=NS_AAS+"semanticId"))
    if isinstance(obj, model.Qualifiable):
        if obj.qualifier:
            et_qualifiers = _generate_element(name=NS_AAS + "qualifiers", text=None)
            for qualifier in obj.qualifier:
                if isinstance(qualifier, model.Qualifier):
                    et_qualifiers.append(qualifier_to_xml(qualifier, tag=NS_AAS+"qualifier"))
                if isinstance(qualifier, model.Formula):
                    et_qualifiers.append(formula_to_xml(qualifier, tag=NS_AAS+"formula"))
            elm.append(et_qualifiers)
    return elm


# ##############################################################
# transformation functions to serialize classes from model.base
# ##############################################################


def _value_to_xml(value: model.ValueDataType,
                  value_type: model.DataTypeDef,
                  tag: str = NS_AAS+"value") -> etree.Element:
    """
    Serialization of objects of class ValueDataType to XML

    :param value: model.ValueDataType object
    :param value_type: Corresponding model.DataTypeDef
    :param tag: tag of the serialized ValueDataType object
    :return: Serialized ElementTree.Element object
    """
    return _generate_element(tag,
                             text=model.datatypes.xsd_repr(value),
                             attributes={NS_XSI+"type": "xs:"+model.datatypes.XSD_TYPE_NAMES[value_type]})


def lang_string_set_to_xml(obj: model.LangStringSet, tag: str) -> etree.Element:
    """
    serialization of objects of class LangStringSet to XML

    :param obj: object of class LangStringSet
    :param tag: tag name of the returned XML element (incl. namespace)
    :return: serialized ElementTree object
    """
    et_lss = _generate_element(name=tag)
    for language in obj:
        et_lss.append(_generate_element(name=NS_AAS + "langString",
                                        text=obj[language],
                                        attributes={"lang": language}))
    return et_lss


def administrative_information_to_xml(obj: model.AdministrativeInformation,
                                      tag: str = NS_AAS+"administration") -> etree.Element:
    """
    serialization of objects of class AdministrativeInformation to XML

    :param obj: object of class AdministrativeInformation
    :param tag: tag of the serialized element. default is "administration"
    :return: serialized ElementTree object
    """
    et_administration = _generate_element(tag)
    if obj.version:
        et_administration.append(_generate_element(name=NS_AAS + "version", text=obj.version))
        if obj.revision:
            et_administration.append(_generate_element(name=NS_AAS + "revision", text=obj.revision))
    return et_administration


def reference_to_xml(obj: model.Reference, tag: str = NS_AAS+"reference") -> etree.Element:
    """
    serialization of objects of class Reference to XML

    :param obj: object of class Reference
    :param tag: tag of the returned element
    :return: serialized ElementTree
    """
    et_reference = _generate_element(tag)
    et_keys = _generate_element(name=NS_AAS + "keys")
    for aas_key in obj.key:
        et_keys.append(_generate_element(name=NS_AAS + "key",
                                         text=aas_key.value,
                                         attributes={"idType": _generic.KEY_TYPES[aas_key.id_type],
                                                     "local": boolean_to_xml(aas_key.local),
                                                     "type": _generic.KEY_ELEMENTS[aas_key.type]}))
    et_reference.append(et_keys)
    return et_reference


def formula_to_xml(obj: model.Formula, tag: str = NS_AAS+"formula") -> etree.Element:
    """
    serialization of objects of class Formula to XML

    :param obj: object of class Formula
    :param tag: tag of the ElementTree object, default is "formula"
    :return: serialized ElementTree object
    """
    et_formula = abstract_classes_to_xml(tag, obj)
    if obj.depends_on:
        et_depends_on = _generate_element(name=NS_AAS + "dependsOnRefs", text=None)
        for aas_reference in obj.depends_on:
            et_depends_on.append(reference_to_xml(aas_reference, NS_AAS+"reference"))
        et_formula.append(et_depends_on)
    return et_formula


def qualifier_to_xml(obj: model.Qualifier, tag: str = NS_AAS+"qualifier") -> etree.Element:
    """
    serialization of objects of class Qualifier to XML

    :param obj: object of class Qualifier
    :param tag: tag of the serialized ElementTree object, default is "qualifier"
    :return: serialized ElementTreeObject
    """
    et_qualifier = abstract_classes_to_xml(tag, obj)
    if obj.value_id:
        et_qualifier.append(reference_to_xml(obj.value_id, NS_AAS+"valueId"))
    if obj.value:
        et_qualifier.append(_value_to_xml(obj.value, obj.value_type))
    et_qualifier.append(_generate_element(NS_AAS + "type", text=obj.type))
    et_qualifier.append(_generate_element(NS_AAS + "valueType", text=model.datatypes.XSD_TYPE_NAMES[obj.value_type]))
    return et_qualifier


def value_reference_pair_to_xml(obj: model.ValueReferencePair,
                                tag: str = NS_AAS+"valueReferencePair") -> etree.Element:
    """
    serialization of objects of class ValueReferencePair to XML

    todo: couldn't find it in the official schema, so guessing how to implement serialization
          check namespace, tag and correct serialization

    :param obj: object of class ValueReferencePair
    :param tag: tag of the serialized element, default is "valueReferencePair"
    :return: serialized ElementTree object
    """
    et_vrp = _generate_element(tag)
    et_vrp.append(_value_to_xml(obj.value, obj.value_type))
    et_vrp.append(reference_to_xml(obj.value_id, "valueId"))
    return et_vrp


def value_list_to_xml(obj: model.ValueList,
                      tag: str = NS_AAS+"valueList") -> etree.Element:
    """
    serialization of objects of class ValueList to XML

    todo: couldn't find it in the official schema, so guessing how to implement serialization

    :param obj: object of class ValueList
    :param tag: tag of the serialized element, default is "valueList"
    :return: serialized ElementTree object
    """
    et_value_list = _generate_element(tag)
    for aas_reference_pair in obj:
        et_value_list.append(value_reference_pair_to_xml(aas_reference_pair, "valueReferencePair"))
    return et_value_list


# ##############################################################
# transformation functions to serialize classes from model.aas
# ##############################################################


def view_to_xml(obj: model.View, tag: str = NS_AAS+"view") -> etree.Element:
    """
    serialization of objects of class View to XML

    :param obj: object of class View
    :param tag: namespace+tag of the ElementTree object. default is "view"
    :return: serialized ElementTree object
    """
    et_view = abstract_classes_to_xml(tag, obj)
    et_contained_elements = _generate_element(name=NS_AAS + "containedElements")
    if obj.contained_element:
        for contained_element in obj.contained_element:
            et_contained_elements.append(reference_to_xml(contained_element, NS_AAS+"containedElementRef"))
    et_view.append(et_contained_elements)
    return et_view


def asset_to_xml(obj: model.Asset, tag: str = NS_AAS+"asset") -> etree.Element:
    """
    serialization of objects of class Asset to XML

    :param obj: object of class Asset
    :param tag: namespace+tag of the ElementTree object. default is "asset"
    :return: serialized ElementTree object
    """
    et_asset = abstract_classes_to_xml(tag, obj)
    if obj.asset_identification_model:
        et_asset.append(reference_to_xml(obj.asset_identification_model, NS_AAS+"assetIdentificationModelRef"))
    if obj.bill_of_material:
        et_asset.append(reference_to_xml(obj.bill_of_material, NS_AAS+"billOfMaterialRef"))
    et_asset.append(_generate_element(name=NS_AAS + "kind", text=_generic.ASSET_KIND[obj.kind]))
    return et_asset


def concept_description_to_xml(obj: model.ConceptDescription,
                               tag: str = NS_AAS+"conceptDescription") -> etree.Element:
    """
    serialization of objects of class ConceptDescription to XML

    :param obj: object of class ConceptDescription
    :param tag: tag of the ElementTree object. default is "conceptDescription"
    :return: serialized ElementTree object
    """
    et_concept_description = abstract_classes_to_xml(tag, obj)
    if isinstance(obj, model.concept.IEC61360ConceptDescription):
        et_embedded_data_specification = _generate_element(NS_AAS+"embeddedDataSpecification")
        et_data_spec_content = _generate_element(NS_AAS+"dataSpecificationContent")
        et_data_spec_content.append(_iec61360_concept_description_to_xml(obj))
        et_embedded_data_specification.append(et_data_spec_content)
        et_concept_description.append(et_embedded_data_specification)
    if obj.is_case_of:
        for reference in obj.is_case_of:
            et_concept_description.append(reference_to_xml(reference, NS_AAS+"isCaseOf"))
    return et_concept_description


def _iec61360_concept_description_to_xml(obj: model.concept.IEC61360ConceptDescription,
                                         tag: str = NS_AAS+"dataSpecificationIEC61360") -> etree.Element:
    """
    Add the 'embeddedDataSpecifications' attribute to IEC61360ConceptDescription's JSON representation.

    `IEC61360ConceptDescription` is not a distinct class according DotAAS, but instead is built by referencing
    "DataSpecificationIEC61360" as dataSpecification. However, we implemented it as an explicit class, inheriting from
    ConceptDescription, but we want to generate compliant XML documents. So, we fake the XML structure of an object
    with dataSpecifications.

    :param obj: model.concept.IEC61360ConceptDescription object
    :param tag: name of the serialized lss_tag
    :return: serialized ElementTree object
    """

    def _iec_lang_string_set_to_xml(lss: model.LangStringSet, lss_tag: str) -> etree.Element:
        """
        serialization of objects of class LangStringSet to XML

        :param lss: object of class LangStringSet
        :param lss_tag: lss_tag name of the returned XML element (incl. namespace)
        :return: serialized ElementTree object
        """
        et_lss = _generate_element(name=lss_tag)
        for language in lss:
            et_lss.append(_generate_element(name=NS_IEC + "langString",
                                            text=lss[language],
                                            attributes={"lang": language}))
        return et_lss

    def _iec_reference_to_xml(ref: model.Reference, ref_tag: str = NS_AAS + "reference") -> etree.Element:
        """
        serialization of objects of class Reference to XML

        :param ref: object of class Reference
        :param ref_tag: ref_tag of the returned element
        :return: serialized ElementTree
        """
        et_reference = _generate_element(ref_tag)
        et_keys = _generate_element(name=NS_IEC + "keys")
        for aas_key in ref.key:
            et_keys.append(_generate_element(name=NS_IEC + "key",
                                             text=aas_key.value,
                                             attributes={"idType": _generic.KEY_TYPES[aas_key.id_type],
                                                         "local": boolean_to_xml(aas_key.local),
                                                         "type": _generic.KEY_ELEMENTS[aas_key.type]}))
        et_reference.append(et_keys)
        return et_reference

    def _iec_value_reference_pair_to_xml(vrp: model.ValueReferencePair,
                                         vrp_tag: str = NS_IEC + "valueReferencePair") -> etree.Element:
        """
        serialization of objects of class ValueReferencePair to XML

        :param vrp: object of class ValueReferencePair
        :param vrp_tag: vl_tag of the serialized element, default is "valueReferencePair"
        :return: serialized ElementTree object
        """
        et_vrp = _generate_element(vrp_tag)
        et_vrp.append(_iec_reference_to_xml(vrp.value_id, NS_IEC + "valueId"))
        et_vrp.append(_value_to_xml(vrp.value, vrp.value_type, tag=NS_IEC+"value"))
        return et_vrp

    def _iec_value_list_to_xml(vl: model.ValueList,
                               vl_tag: str = NS_IEC + "valueList") -> etree.Element:
        """
        serialization of objects of class ValueList to XML

        :param vl: object of class ValueList
        :param vl_tag: vl_tag of the serialized element, default is "valueList"
        :return: serialized ElementTree object
        """
        et_value_list = _generate_element(vl_tag)
        for aas_reference_pair in vl:
            et_value_list.append(_iec_value_reference_pair_to_xml(aas_reference_pair, NS_IEC+"valueReferencePair"))
        return et_value_list

    et_iec = _generate_element(tag)
    et_iec.append(_iec_lang_string_set_to_xml(obj.preferred_name, NS_IEC + "preferredName"))
    if obj.short_name:
        et_iec.append(_iec_lang_string_set_to_xml(obj.short_name, NS_IEC + "shortName"))
    if obj.unit:
        et_iec.append(_generate_element(NS_IEC+"unit", text=obj.unit))
    if obj.unit_id:
        et_iec.append(_iec_reference_to_xml(obj.unit_id, NS_IEC+"unitId"))
    if obj.source_of_definition:
        et_iec.append(_generate_element(NS_IEC+"sourceOfDefinition", text=obj.source_of_definition))
    if obj.symbol:
        et_iec.append(_generate_element(NS_IEC+"symbol", text=obj.symbol))
    if obj.data_type:
        et_iec.append(_generate_element(NS_IEC+"dataType", text=_generic.IEC61360_DATA_TYPES[obj.data_type]))
    if obj.definition:
        et_iec.append(_iec_lang_string_set_to_xml(obj.definition, NS_IEC + "definition"))
    if obj.value_format:
        et_iec.append(_generate_element(NS_IEC+"valueFormat", text=model.datatypes.XSD_TYPE_NAMES[obj.value_format]))
    if obj.value_list:
        et_iec.append(_iec_value_list_to_xml(obj.value_list, NS_IEC+"valueList"))
    if obj.value:
        et_iec.append(_generate_element(NS_IEC+"value", text=model.datatypes.xsd_repr(obj.value)))
    if obj.value_id:
        et_iec.append(_iec_reference_to_xml(obj.value_id, NS_IEC+"valueId"))
    if obj.level_types:
        for level_type in obj.level_types:
            et_iec.append(_generate_element(NS_IEC+"levelType", text=_generic.IEC61360_LEVEL_TYPES[level_type]))
    return et_iec


def concept_dictionary_to_xml(obj: model.ConceptDictionary,
                              tag: str = NS_AAS+"conceptDictionary") -> etree.Element:
    """
    serialization of objects of class ConceptDictionary to XML

    :param obj: object of class ConceptDictionary
    :param tag: tag of the ElementTree object. default is "conceptDictionary"
    :return: serialized ElementTree object
    """
    et_concept_dictionary = abstract_classes_to_xml(tag, obj)
    et_concept_descriptions_refs = _generate_element(NS_AAS + "conceptDescriptionRefs")
    if obj.concept_description:
        for reference in obj.concept_description:
            et_concept_descriptions_refs.append(reference_to_xml(reference, NS_AAS+"conceptDescriptionRef"))
    et_concept_dictionary.append(et_concept_descriptions_refs)
    return et_concept_dictionary


def asset_administration_shell_to_xml(obj: model.AssetAdministrationShell,
                                      tag: str = NS_AAS+"assetAdministrationShell") -> etree.Element:
    """
    serialization of objects of class AssetAdministrationShell to XML

    :param obj: object of class AssetAdministrationShell
    :param tag: tag of the ElementTree object. default is "assetAdministrationShell"
    :return: serialized ElementTree object
    """
    et_aas = abstract_classes_to_xml(tag, obj)
    if obj.derived_from:
        et_aas.append(reference_to_xml(obj.derived_from, tag=NS_AAS+"derivedFrom"))
    et_aas.append(reference_to_xml(obj.asset, tag=NS_AAS+"assetRef"))
    if obj.submodel:
        et_submodels = _generate_element(NS_AAS + "submodelRefs")
        for reference in obj.submodel:
            et_submodels.append(reference_to_xml(reference, tag=NS_AAS+"submodelRef"))
        et_aas.append(et_submodels)
    if obj.view:
        et_views = _generate_element(NS_AAS + "views")
        for view in obj.view:
            et_views.append(view_to_xml(view, NS_AAS+"view"))
        et_aas.append(et_views)
    if obj.concept_dictionary:
        et_concept_dictionaries = _generate_element(NS_AAS + "conceptDictionaries")
        for concept_dictionary in obj.concept_dictionary:
            et_concept_dictionaries.append(concept_dictionary_to_xml(concept_dictionary,
                                                                     NS_AAS+"conceptDictionary"))
        et_aas.append(et_concept_dictionaries)
    if obj.security:
        et_aas.append(security_to_xml(obj.security, tag=NS_ABAC+"security"))
    return et_aas


# ##############################################################
# transformation functions to serialize classes from model.security
# ##############################################################


def security_to_xml(obj: model.Security,
                    tag: str = NS_ABAC+"security") -> etree.Element:
    """
    serialization of objects of class Security to XML

    todo: This is not yet implemented

    :param obj: object of class Security
    :param tag: tag of the serialized element (optional). Default is "security"
    :return: serialized ElementTree object
    """
    return abstract_classes_to_xml(tag, obj)


# ##############################################################
# transformation functions to serialize classes from model.submodel
# ##############################################################


def submodel_element_to_xml(obj: model.SubmodelElement) -> etree.Element:
    """
    serialization of objects of class SubmodelElement to XML

    :param obj: object of class SubmodelElement
    :return: serialized ElementTree object
    """
    if isinstance(obj, model.BasicEvent):
        return basic_event_to_xml(obj)
    if isinstance(obj, model.Blob):
        return blob_to_xml(obj)
    if isinstance(obj, model.Capability):
        return capability_to_xml(obj)
    if isinstance(obj, model.Entity):
        return entity_to_xml(obj)
    if isinstance(obj, model.File):
        return file_to_xml(obj)
    if isinstance(obj, model.MultiLanguageProperty):
        return multi_language_property_to_xml(obj)
    if isinstance(obj, model.Operation):
        return operation_to_xml(obj)
    if isinstance(obj, model.Property):
        return property_to_xml(obj)
    if isinstance(obj, model.Range):
        return range_to_xml(obj)
    if isinstance(obj, model.AnnotatedRelationshipElement):
        return annotated_relationship_element_to_xml(obj)
    if isinstance(obj, model.RelationshipElement):
        return relationship_element_to_xml(obj)
    if isinstance(obj, model.SubmodelElementCollection):
        return submodel_element_collection_to_xml(obj)
    if isinstance(obj, model.ReferenceElement):
        return reference_element_to_xml(obj)


def submodel_to_xml(obj: model.Submodel,
                    tag: str = NS_AAS+"submodel") -> etree.Element:
    """
    serialization of objects of class Submodel to XML

    :param obj: object of class Submodel
    :param tag: tag of the serialized element (optional). Default is "submodel"
    :return: serialized ElementTree object
    """
    et_submodel = abstract_classes_to_xml(tag, obj)
    et_submodel_elements = _generate_element(NS_AAS + "submodelElements")
    if obj.submodel_element:
        for submodel_element in obj.submodel_element:
            et_submodel_elements.append(submodel_element_to_xml(submodel_element))
    et_submodel.append(et_submodel_elements)
    return et_submodel


def property_to_xml(obj: model.Property,
                    tag: str = NS_AAS+"property") -> etree.Element:
    """
    serialization of objects of class Property to XML

    :param obj: object of class Property
    :param tag: tag of the serialized element (optional), default is "property"
    :return: serialized ElementTree object
    """
    et_property = abstract_classes_to_xml(tag, obj)
    if obj.value_id:
        et_property.append(reference_to_xml(obj.value_id, NS_AAS+"valueId"))
    if obj.value:
        et_property.append(_value_to_xml(obj.value, obj.value_type))
    et_property.append(_generate_element(NS_AAS + "valueType", text=model.datatypes.XSD_TYPE_NAMES[obj.value_type]))
    return et_property


def multi_language_property_to_xml(obj: model.MultiLanguageProperty,
                                   tag: str = NS_AAS+"multiLanguageProperty") -> etree.Element:
    """
    serialization of objects of class MultiLanguageProperty to XML

    :param obj: object of class MultiLanguageProperty
    :param tag: tag of the serialized element (optional), default is "multiLanguageProperty"
    :return: serialized ElementTree object
    """
    et_multi_language_property = abstract_classes_to_xml(tag, obj)
    if obj.value_id:
        et_multi_language_property.append(reference_to_xml(obj.value_id, NS_AAS+"valueId"))
    if obj.value:
        et_multi_language_property.append(lang_string_set_to_xml(obj.value, tag=NS_AAS + "value"))
    return et_multi_language_property


def range_to_xml(obj: model.Range,
                 tag: str = NS_AAS+"range") -> etree.Element:
    """
    serialization of objects of class Range to XML

    :param obj: object of class Range
    :param tag: namespace+tag of the serialized element (optional), default is "range
    :return: serialized ElementTree object
    """
    et_range = abstract_classes_to_xml(tag, obj)
    if obj.max:
        et_range.append(_value_to_xml(obj.max, obj.value_type, tag=NS_AAS+"max"))
    if obj.min:
        et_range.append(_value_to_xml(obj.min, obj.value_type, tag=NS_AAS+"min"))
    et_range.append(_generate_element(name=NS_AAS + "valueType",
                                      text=model.datatypes.XSD_TYPE_NAMES[obj.value_type]))
    return et_range


def blob_to_xml(obj: model.Blob,
                tag: str = NS_AAS+"blob") -> etree.Element:
    """
    serialization of objects of class Blob to XML

    :param obj: object of class Blob
    :param tag: tag of the serialized element, default is "blob"
    :return: serialized ElementTree object
    """
    et_blob = abstract_classes_to_xml(tag, obj)
    et_value = etree.Element(NS_AAS + "value")
    if obj.value is not None:
        et_value.text = base64.b64encode(obj.value).decode()
    et_blob.append(et_value)
    et_blob.append(_generate_element(NS_AAS + "mimeType", text=obj.mime_type))
    return et_blob


def file_to_xml(obj: model.File,
                tag: str = NS_AAS+"file") -> etree.Element:
    """
    serialization of objects of class File to XML

    :param obj: object of class File
    :param tag: tag of the serialized element, default is "file"
    :return: serialized ElementTree object
    """
    et_file = abstract_classes_to_xml(tag, obj)
    et_file.append(_generate_element(NS_AAS + "mimeType", text=obj.mime_type))
    if obj.value:
        et_file.append(_generate_element(NS_AAS + "value", text=obj.value))
    return et_file


def reference_element_to_xml(obj: model.ReferenceElement,
                             tag: str = NS_AAS+"referenceElement") -> etree.Element:
    """
    serialization of objects of class ReferenceElement to XMl

    :param obj: object of class ReferenceElement
    :param tag: namespace+tag of the serialized element (optional), default is "referenceElement"
    :return: serialized ElementTree object
    """
    et_reference_element = abstract_classes_to_xml(tag, obj)
    if obj.value:
        et_reference_element.append(reference_to_xml(obj.value, NS_AAS+"value"))
    return et_reference_element


def submodel_element_collection_to_xml(obj: model.SubmodelElementCollection,
                                       tag: str = NS_AAS+"submodelElementCollection") -> etree.Element:
    """
    serialization of objects of class SubmodelElementCollection to XML

    Note that we do not have parameter "allowDuplicates" in out implementation

    :param obj: object of class SubmodelElementCollection
    :param tag: namespace+tag of the serialized element (optional), default is "submodelElementCollection"
    :return: serialized ElementTree object
    """
    et_submodel_element_collection = abstract_classes_to_xml(tag, obj)
    et_submodel_element_collection.append(_generate_element(NS_AAS + "allowDuplicates", text="false"))
    et_submodel_element_collection.append(_generate_element(NS_AAS + "ordered", text=boolean_to_xml(obj.ordered)))
    et_value = _generate_element(NS_AAS + "value")
    if obj.value:
        for submodel_element in obj.value:
            et_value.append(submodel_element_to_xml(submodel_element))
    et_submodel_element_collection.append(et_value)
    return et_submodel_element_collection


def relationship_element_to_xml(obj: model.RelationshipElement,
                                tag: str = NS_AAS+"relationshipElement") -> etree.Element:
    """
    serialization of objects of class RelationshipElement to XML

    :param obj: object of class RelationshipElement
    :param tag: tag of the serialized element (optional), default is "relationshipElement"
    :return: serialized ELementTree object
    """
    et_relationship_element = abstract_classes_to_xml(tag, obj)
    et_relationship_element.append(reference_to_xml(obj.first, NS_AAS+"first"))
    et_relationship_element.append(reference_to_xml(obj.second, NS_AAS+"second"))
    return et_relationship_element


def annotated_relationship_element_to_xml(obj: model.AnnotatedRelationshipElement,
                                          tag: str = NS_AAS+"annotatedRelationshipElement") -> etree.Element:
    """
    serialization of objects of class AnnotatedRelationshipElement to XML

    :param obj: object of class AnnotatedRelationshipElement
    :param tag: tag of the serialized element (optional), default is "annotatedRelationshipElement
    :return: serialized ElementTree object
    """
    et_annotated_relationship_element = relationship_element_to_xml(obj, tag)
    et_annotations = _generate_element(name=NS_AAS+"annotations")
    if obj.annotation:
        for ref in obj.annotation:
            et_annotations.append(reference_to_xml(ref, tag=NS_AAS+"reference"))
    et_annotated_relationship_element.append(et_annotations)
    return et_annotated_relationship_element


def operation_variable_to_xml(obj: model.OperationVariable,
                              tag: str = NS_AAS+"operationVariable") -> etree.Element:
    """
    serialization of objects of class OperationVariable to XML

    :param obj: object of class OperationVariable
    :param tag: tag of the serialized element (optional), default is "operationVariable"
    :return: serialized ElementTree object
    """
    et_operation_variable = _generate_element(tag)
    et_value = _generate_element(NS_AAS+"value")
    et_value.append(submodel_element_to_xml(obj.value))
    et_operation_variable.append(et_value)
    return et_operation_variable


def operation_to_xml(obj: model.Operation,
                     tag: str = NS_AAS+"operation") -> etree.Element:
    """
    serialization of objects of class Operation to XML

    :param obj: object of class Operation
    :param tag: namespace+tag of the serialized element (optional), default is "operation"
    :return: serialized ElementTree object
    """
    et_operation = abstract_classes_to_xml(tag, obj)
    if obj.in_output_variable:
        et_in_output_variable = _generate_element(NS_AAS + "inoutputVariable")
        for in_out_ov in obj.in_output_variable:
            et_in_output_variable.append(operation_variable_to_xml(in_out_ov, NS_AAS+"operationVariable"))
        et_operation.append(et_in_output_variable)
    if obj.input_variable:
        et_input_variable = _generate_element(NS_AAS + "inputVariable")
        for input_ov in obj.input_variable:
            et_input_variable.append(operation_variable_to_xml(input_ov, NS_AAS+"operationVariable"))
        et_operation.append(et_input_variable)
    if obj.output_variable:
        et_output_variable = _generate_element(NS_AAS + "outputVariable")
        for output_ov in obj.output_variable:
            et_output_variable.append(operation_variable_to_xml(output_ov, NS_AAS+"operationVariable"))
        et_operation.append(et_output_variable)
    return et_operation


def capability_to_xml(obj: model.Capability,
                      tag: str = NS_AAS+"capability") -> etree.Element:
    """
    serialization of objects of class Capability to XML

    :param obj: object of class Capability
    :param tag: tag of the serialized element, default is "capability"
    :return: serialized ElementTree object
    """
    return abstract_classes_to_xml(tag, obj)


def entity_to_xml(obj: model.Entity,
                  tag: str = NS_AAS+"entity") -> etree.Element:
    """
    serialization of objects of class Entity to XML

    :param obj: object of class Entity
    :param tag: tag of the serialized element (optional), default is "entity"
    :return: serialized ElementTree object
    """
    et_entity = abstract_classes_to_xml(tag, obj)
    if obj.asset:
        et_entity.append(reference_to_xml(obj.asset, NS_AAS+"assetRef"))
    et_entity.append(_generate_element(NS_AAS + "entityType", text=_generic.ENTITY_TYPES[obj.entity_type]))
    et_statements = _generate_element(NS_AAS + "statements")
    for statement in obj.statement:
        et_statements.append(submodel_element_to_xml(statement))
    et_entity.append(et_statements)
    return et_entity


def basic_event_to_xml(obj: model.BasicEvent,
                       tag: str = NS_AAS+"basicEvent") -> etree.Element:
    """
    serialization of objects of class BasicEvent to XML

    :param obj: object of class BasicEvent
    :param tag: tag of the serialized element (optional), default is "basicEvent"
    :return: serialized ElementTree object
    """
    et_basic_event = abstract_classes_to_xml(tag, obj)
    et_basic_event.append(reference_to_xml(obj.observed, NS_AAS+"observed"))
    return et_basic_event


# ##############################################################
# general functions
# ##############################################################


def write_aas_xml_file(file: IO,
                       data: model.AbstractObjectStore,
                       **kwargs) -> None:
    """
    Write a set of AAS objects to an Asset Administration Shell XML file according to 'Details of the Asset
    Administration Shell', chapter 5.4

    :param file: A file-like object to write the XML-serialized data to
    :param data: ObjectStore which contains different objects of the AAS meta model which should be serialized to an
                 XML file
    :param kwargs: Additional keyword arguments to be passed to tree.write()
    """
    # separate different kind of objects
    assets = []
    asset_administration_shells = []
    submodels = []
    concept_descriptions = []
    for obj in data:
        if isinstance(obj, model.Asset):
            assets.append(obj)
        if isinstance(obj, model.AssetAdministrationShell):
            asset_administration_shells.append(obj)
        if isinstance(obj, model.Submodel):
            submodels.append(obj)
        if isinstance(obj, model.ConceptDescription):
            concept_descriptions.append(obj)

    # serialize objects to XML
    root = etree.Element(NS_AAS + "aasenv", nsmap=NS_MAP)
    et_asset_administration_shells = etree.Element(NS_AAS + "assetAdministrationShells")
    for aas_obj in asset_administration_shells:
        et_asset_administration_shells.append(asset_administration_shell_to_xml(aas_obj))
    et_assets = _generate_element(NS_AAS + "assets")
    for ass_obj in assets:
        et_assets.append(asset_to_xml(ass_obj))
    et_submodels = etree.Element(NS_AAS + "submodels")
    for sub_obj in submodels:
        et_submodels.append(submodel_to_xml(sub_obj))
    et_concept_descriptions = etree.Element(NS_AAS + "conceptDescriptions")
    for con_obj in concept_descriptions:
        et_concept_descriptions.append(concept_description_to_xml(con_obj))
    root.insert(0, et_concept_descriptions)
    root.insert(0, et_submodels)
    root.insert(0, et_assets)
    root.insert(0, et_asset_administration_shells)

    tree = etree.ElementTree(root)
    tree.write(file, encoding="UTF-8", xml_declaration=True, method="xml", **kwargs)<|MERGE_RESOLUTION|>--- conflicted
+++ resolved
@@ -78,99 +78,6 @@
         return "false"
 
 
-<<<<<<< HEAD
-def _generate_parent(namespace: str, tag: str, obj: object) -> ElTree.Element:
-    """
-    generates a parent element from its tag-name and object. Inserts abstract classes
-
-    :param namespace: namespace of the resulting element
-    :param tag: tag of the resulting element
-    :param obj: model object
-    :return: ElementTree that includes the serialized abstract classes
-    """
-    return abstract_classes_to_xml(_generate_element(name=namespace + tag), namespace, obj)
-
-
-# ##############################################################
-# dicts to serialize enum classes to xml
-# ##############################################################
-
-
-MODELING_KIND: Dict[model.ModelingKind, str] = {
-    model.ModelingKind.TEMPLATE: 'Template',
-    model.ModelingKind.INSTANCE: 'Instance'}
-
-ASSET_KIND: Dict[model.AssetKind, str] = {
-    model.AssetKind.TYPE: 'Type',
-    model.AssetKind.INSTANCE: 'Instance'}
-
-KEY_ELEMENTS: Dict[model.KeyElements, str] = {
-    model.KeyElements.ASSET: 'Asset',
-    model.KeyElements.ASSET_ADMINISTRATION_SHELL: 'AssetAdministrationShell',
-    model.KeyElements.CONCEPT_DESCRIPTION: 'ConceptDescription',
-    model.KeyElements.SUBMODEL: 'Submodel',
-    model.KeyElements.ANNOTATED_RELATIONSHIP_ELEMENT: 'AnnotatedRelationshipElement',
-    model.KeyElements.BASIC_EVENT: 'BasicEvent',
-    model.KeyElements.BLOB: 'Blob',
-    model.KeyElements.CAPABILITY: 'Capability',
-    model.KeyElements.CONCEPT_DICTIONARY: 'ConceptDictionary',
-    model.KeyElements.DATA_ELEMENT: 'DataElement',
-    model.KeyElements.ENTITY: 'Entity',
-    model.KeyElements.EVENT: 'Event',
-    model.KeyElements.FILE: 'File',
-    model.KeyElements.MULTI_LANGUAGE_PROPERTY: 'MultiLanguageProperty',
-    model.KeyElements.OPERATION: 'Operation',
-    model.KeyElements.PROPERTY: 'Property',
-    model.KeyElements.RANGE: 'Range',
-    model.KeyElements.REFERENCE_ELEMENT: 'ReferenceElement',
-    model.KeyElements.RELATIONSHIP_ELEMENT: 'RelationshipElement',
-    model.KeyElements.SUBMODEL_ELEMENT: 'SubmodelElement',
-    model.KeyElements.SUBMODEL_ELEMENT_COLLECTION: 'SubmodelElementCollection',
-    model.KeyElements.VIEW: 'View',
-    model.KeyElements.GLOBAL_REFERENCE: 'GlobalReference',
-    model.KeyElements.FRAGMENT_REFERENCE: 'FragmentReference'}
-
-KEY_TYPES: Dict[model.KeyType, str] = {
-    model.KeyType.CUSTOM: 'Custom',
-    model.KeyType.IRDI: 'IRDI',
-    model.KeyType.IRI: 'IRI',
-    model.KeyType.IDSHORT: 'IdShort',
-    model.KeyType.FRAGMENT_ID: 'FragmentId'}
-
-IDENTIFIER_TYPES: Dict[model.IdentifierType, str] = {
-    model.IdentifierType.CUSTOM: 'Custom',
-    model.IdentifierType.IRDI: 'IRDI',
-    model.IdentifierType.IRI: 'IRI'}
-
-ENTITY_TYPES: Dict[model.EntityType, str] = {
-    model.EntityType.CO_MANAGED_ENTITY: 'CoManagedEntity',
-    model.EntityType.SELF_MANAGED_ENTITY: 'SelfManagedEntity'}
-
-IEC61360_DATA_TYPES: Dict[model.concept.IEC61360DataType, str] = {
-    model.concept.IEC61360DataType.DATE: 'DATE',
-    model.concept.IEC61360DataType.STRING: 'STRING',
-    model.concept.IEC61360DataType.STRING_TRANSLATABLE: 'STRING_TRANSLATABLE',
-    model.concept.IEC61360DataType.REAL_MEASURE: 'REAL_MEASURE',
-    model.concept.IEC61360DataType.REAL_COUNT: 'REAL_COUNT',
-    model.concept.IEC61360DataType.REAL_CURRENCY: 'REAL_CURRENCY',
-    model.concept.IEC61360DataType.BOOLEAN: 'BOOLEAN',
-    model.concept.IEC61360DataType.URL: 'URL',
-    model.concept.IEC61360DataType.RATIONAL: 'RATIONAL',
-    model.concept.IEC61360DataType.RATIONAL_MEASURE: 'RATIONAL_MEASURE',
-    model.concept.IEC61360DataType.TIME: 'TIME',
-    model.concept.IEC61360DataType.TIMESTAMP: 'TIMESTAMP',
-}
-
-IEC61360_LEVEL_TYPES: Dict[model.concept.IEC61360LevelType, str] = {
-    model.concept.IEC61360LevelType.MIN: 'Min',
-    model.concept.IEC61360LevelType.MAX: 'Max',
-    model.concept.IEC61360LevelType.NOM: 'Nom',
-    model.concept.IEC61360LevelType.TYP: 'Typ',
-}
-
-
-=======
->>>>>>> 30495da4
 # ##############################################################
 # transformation functions to serialize abstract classes from model.base
 # ##############################################################
