# Copyright 2020 PyI40AAS Contributors
#
# Licensed under the Apache License, Version 2.0 (the "License"); you may not use this file except in compliance with
# the License. You may obtain a copy of the License at
#
#     http://www.apache.org/licenses/LICENSE-2.0
#
# Unless required by applicable law or agreed to in writing, software distributed under the License is distributed on an
# "AS IS" BASIS, WITHOUT WARRANTIES OR CONDITIONS OF ANY KIND, either express or implied. See the License for the
# specific language governing permissions and limitations under the License.
"""
This module contains the class :class:`~.ConceptDescription` from the AAS meta model
as well as specialized :class:`ConceptDescriptions <.ConceptDescription>` like :class:`~.IEC61360ConceptDescription`.
"""
from enum import unique, Enum
from typing import Optional, Set, Type

from . import base, datatypes
ALLOWED_CONCEPT_DESCRIPTION_CATEGORIES: Set[str] = {
    "VALUE",
    "PROPERTY",
    "REFERENCE",
    "DOCUMENT",
    "CAPABILITY",
    "RELATIONSHIP",
    "COLLECTION",
    "FUNCTION",
    "EVENT",
    "ENTITY",
    "APPLICATION_CLASS",
    "QUALIFIER",
    "VIEW"
}


class ConceptDescription(base.Identifiable):
    """
    The semantics of a property or other elements that may have a semantic description is defined by a concept
    description.

    The description of the concept should follow a standardized schema (realized as data specification template).

    *Note:* Compare :attr:`~.ConceptDescription.is_case_of` to is-case-of relationship in ISO 13584-32 & IEC EN 61360

    :ivar ~.identification: The globally unique identification of the element. (inherited from
                            :class:`~aas.model.base.Identifiable`)
    :ivar is_case_of: Unordered list of global :class:`References <aas.model.base.Reference>` to external definitions
                      the concept is compatible to or was derived from.
    :ivar id_short: Identifying string of the element within its name space. (inherited from
                    :class:`~aas.model.base.Referable`)
    :ivar display_name: Can be provided in several languages. (inherited from :class:`~aas.model.base.Referable`)
    :ivar category: The category is a value that gives further meta information w.r.t. to the class of the element.
                    It affects the expected existence of attributes and the applicability of constraints.
                    (inherited from :class:`~aas.model.base.Referable`)
    :ivar description: Description or comments on the element. (inherited from :class:`~aas.model.base.Referable`)
    :ivar parent: Reference to the next referable parent element of the element. (inherited from
                  :class:`~aas.model.base.Referable`)
    :ivar administration: Administrative information of an identifiable element. (inherited from
                          :class:`~aas.model.base.Identifiable`)
    :ivar extension: Element that can be extended by proprietary extensions. (from
                     :class:`~aas.model.base.HasExtension`)
"""

    def __init__(self,
                 identification: base.Identifier,
                 is_case_of: Optional[Set[base.Reference]] = None,
                 id_short: str = "NotSet",
                 display_name: Optional[base.LangStringSet] = None,
                 category: Optional[str] = None,
                 description: Optional[base.LangStringSet] = None,
                 parent: Optional[base.Namespace] = None,
                 administration: Optional[base.AdministrativeInformation] = None,
                 extension: Optional[Set[base.Extension]] = None):
<<<<<<< HEAD
=======
        """
        Initializer of ConceptDescription

        :param identification: The globally unique identification of the element. (from base.Identifiable)
        :param is_case_of: Unordered list of global references to external definitions the concept is compatible to or
                           was derived from.
                           Note: Compare to is-case-of relationship in ISO 13584-32 & IEC EN 61360
        :param id_short: Identifying string of the element within its name space. (from base.Referable)
        :param display_name: Can be provided in several languages. (from base.Referable)
        :param category: The category is a value that gives further meta information w.r.t. to the class of the element.
                         It affects the expected existence of attributes and the applicability of constraints.
                         (from base.Referable)
        :param description: Description or comments on the element. (from base.Referable)
        :param parent: Reference to the next referable parent element of the element. (from base.Referable)
        :param administration: Administrative information of an identifiable element. (from base.Identifiable)
        :param extension: An extension of the element. (from base.HasExtension)
        """
>>>>>>> c8bae157
        super().__init__()
        self.identification: base.Identifier = identification
        self.is_case_of: Set[base.Reference] = set() if is_case_of is None else is_case_of
        self.id_short = id_short
        self.display_name: Optional[base.LangStringSet] = dict() if display_name is None else display_name
        self.category = category
        self.description: Optional[base.LangStringSet] = dict() if description is None else description
        self.parent: Optional[base.Namespace] = parent
        self.administration: Optional[base.AdministrativeInformation] = administration
        self.extension: Set[base.Extension] = set() if extension is None else extension

    def _set_category(self, category: Optional[str]):
        if category is None:
            self._category = "PROPERTY"
        else:
            if category not in ALLOWED_CONCEPT_DESCRIPTION_CATEGORIES:
                raise base.AASConstraintViolation(
                    51,
                    "ConceptDescription must have one of the following "
                    "categories: " + str(ALLOWED_CONCEPT_DESCRIPTION_CATEGORIES)
                )
            self._category = category


# #############################################################################
# Helper types for
@unique
class IEC61360DataType(Enum):
    """
    Data types for data_type in :class:`DataSpecificationIEC61360 <.IEC61360ConceptDescription>`
    The data types are:

    :cvar DATE:
    :cvar STRING:
    :cvar STRING_TRANSLATABLE:
    :cvar REAL_MEASURE:
    :cvar REAL_COUNT:
    :cvar REAL_CURRENCY:
    :cvar BOOLEAN:
    :cvar URL:
    :cvar RATIONAL:
    :cvar RATIONAL_MEASURE:
    :cvar TIME:
    :cvar TIMESTAMP:
    """
    DATE = 0
    STRING = 1
    STRING_TRANSLATABLE = 2
    REAL_MEASURE = 3
    REAL_COUNT = 4
    REAL_CURRENCY = 5
    BOOLEAN = 6
    URL = 7
    RATIONAL = 8
    RATIONAL_MEASURE = 9
    TIME = 10
    TIMESTAMP = 11


@unique
class IEC61360LevelType(Enum):
    """
    Level types for the level_type in :class:`DataSpecificationIEC61360 <.IEC61360ConceptDescription>`
    The level types are:

    :cvar MIN:
    :cvar MAX:
    :cvar NOM:
    :cvar TYP:
    """
    MIN = 0
    MAX = 1
    NOM = 2
    TYP = 3


class IEC61360ConceptDescription(ConceptDescription):
    """
    A specialized :class:`~.ConceptDescription` to define concepts according to IEC61360

    :ivar preferred_name: Preferred name of the data object
    :ivar short_name: Short name of the data object
    :ivar data_type: Data type of the data object
    :ivar definition: Definition of the data object
    :ivar ~.identification: The globally unique identification of the element. (inherited from
                            :class:`~aas.model.base.Identifiable`)
    :ivar is_case_of: Unordered list of global :class:`References <aas.model.base.Reference>` to external definitions
                      the concept is compatible to or was derived from.
    :ivar id_short: Identifying string of the element within its name space. (inherited from
                    :class:`~aas.model.base.Referable`)
    :ivar display_name: Can be provided in several languages. (inherited from :class:`~aas.model.base.Referable`)
    :ivar category: The category is a value that gives further meta information w.r.t. to the class of the element.
                    It affects the expected existence of attributes and the applicability of constraints.
                    (inherited from :class:`~aas.model.base.Referable`)
    :ivar description: Description or comments on the element. (inherited from :class:`~aas.model.base.Referable`)
    :ivar parent: Reference to the next referable parent element of the element. (inherited from
                  :class:`~aas.model.base.Referable`)
    :ivar administration: Administrative information of an identifiable element. (inherited from
                          :class:`~aas.model.base.Identifiable`)
    :ivar unit: Optional unit of the data object
    :ivar unit_id: Optional reference to a unit id
    :ivar source_of_definition: Optional source of the definition
    :ivar symbol: Optional unit symbol
    :ivar value_format: Optional format of the values
    :ivar value_list: Optional list of values
    :ivar value: Optional value data type object
    :ivar value_id: Optional reference to the value
    :ivar level_types: Optional set of level types of the DataSpecificationContent
    :ivar extension: Element that can be extended by proprietary extensions. (from
                     :class:`~aas.model.base.HasExtension`)
    """
    def __init__(self,
                 identification: base.Identifier,
                 preferred_name: base.LangStringSet,
                 data_type: Optional[IEC61360DataType] = None,
                 definition: Optional[base.LangStringSet] = None,
                 short_name: Optional[base.LangStringSet] = None,
                 is_case_of: Optional[Set[base.Reference]] = None,
                 id_short: str = "NotSet",
                 display_name: Optional[base.LangStringSet] = None,
                 category: Optional[str] = None,
                 description: Optional[base.LangStringSet] = None,
                 parent: Optional[base.Namespace] = None,
                 administration: base.AdministrativeInformation = None,
                 unit: Optional[str] = None,
                 unit_id: Optional[base.Reference] = None,
                 source_of_definition: Optional[str] = None,
                 symbol: Optional[str] = None,
                 value_format: base.DataTypeDef = None,
                 value_list: Optional[base.ValueList] = None,
                 value: Optional[base.ValueDataType] = None,
                 value_id: Optional[base.Reference] = None,
                 level_types: Set[IEC61360LevelType] = None,
                 extension: Optional[Set[base.Extension]] = None):
<<<<<<< HEAD
=======
        """
        Initializer of IEC61360ConceptDescription

        :param identification: The globally unique identification of the element. (from base.Identifiable)
        :param preferred_name: preferred of the data object
        :param short_name: short name of the data object
        :param data_type: data type of the data object
        :param definition: definition of the data object
        :param is_case_of: Unordered list of global references to external definitions the concept is compatible to or
                           was derived from.
                           Note: Compare to is-case-of relationship in ISO 13584-32 & IEC EN 61360
        :param id_short: Identifying string of the element within its name space. (from base.Referable)
        :param display_name: Can be provided in several languages. (from base.Referable)
        :param category: The category is a value that gives further meta information w.r.t. to the class of the element.
                         It affects the expected existence of attributes and the applicability of constraints. (from
                         base.Referable)
        :param description: Description or comments on the element. (from base.Referable)
        :param parent: Reference to the next referable parent element of the element. (from base.Referable)
        :param administration: Administrative information of an identifiable element. (from base.Identifiable)
        :param unit: unit of the data object (optional)
        :param unit_id: reference to a unit id (optional)
        :param source_of_definition: source of the definition (optional)
        :param symbol: unit symbol (optional)
        :param value_format: format of the values (optional)
        :param value_list: list of values (optional)
        :param value: value data type object (optional)
        :param value_id: Reference to the value (optional)
        :param level_types: Set of level types of the DataSpecificationContent (optional)
        :param extension: An extension of the element. (from base.HasExtension)
        """
>>>>>>> c8bae157
        super().__init__(identification, is_case_of, id_short, display_name, category, description, parent,
                         administration, extension)
        self.preferred_name: base.LangStringSet = preferred_name
        self.short_name: Optional[base.LangStringSet] = short_name
        self.data_type: Optional[IEC61360DataType] = data_type
        self.definition: Optional[base.LangStringSet] = definition
        self._unit: Optional[str] = unit
        self.unit_id: Optional[base.Reference] = unit_id
        self._source_of_definition: Optional[str] = source_of_definition
        self._symbol: Optional[str] = symbol
        self.value_list: Optional[base.ValueList] = value_list
        self.value_id: Optional[base.Reference] = value_id
        self.level_types: Set[IEC61360LevelType] = level_types if level_types else set()
        self.value_format: Optional[Type[datatypes.AnyXSDType]] = value_format
        self._value: Optional[base.ValueDataType] = (datatypes.trivial_cast(value, self.value_format)
                                                     if (value is not None and self.value_format is not None) else None)

    @property
    def value(self):
        return self._value

    @value.setter
    def value(self, value) -> None:
        if value is None or self.value_format is None:
            self._value = None
        else:
            self._value = datatypes.trivial_cast(value, self.value_format)

    def _set_unit(self, unit: Optional[str]):
        """
        Check the input string

        Constraint AASd-100: An attribute with data type "string" is not allowed to be empty

        :param unit: unit of the data object (optional)
        :raises ValueError: if the constraint is not fulfilled
        """
        if unit == "":
            raise ValueError("unit is not allowed to be an empty string")
        self._unit = unit

    def _get_unit(self):
        return self._unit

    unit = property(_get_unit, _set_unit)

    def _set_source_of_definition(self, source_of_definition: Optional[str]):
        """
        Check the input string

        Constraint AASd-100: An attribute with data type "string" is not allowed to be empty

        :param source_of_definition: source of the definition (optional)
        :raises ValueError: if the constraint is not fulfilled
        """
        if source_of_definition == "":
            raise ValueError("source_of_definition is not allowed to be an empty string")
        self._source_of_definition = source_of_definition

    def _get_source_of_definition(self):
        return self._source_of_definition

    source_of_definition = property(_get_source_of_definition, _set_source_of_definition)

    def _set_symbol(self, symbol: Optional[str]):
        """
        Check the input string

        Constraint AASd-100: An attribute with data type "string" is not allowed to be empty

        :param symbol: unit symbol (optional)
        :raises ValueError: if the constraint is not fulfilled
        """
        if symbol == "":
            raise ValueError("symbol is not allowed to be an empty string")
        self._symbol = symbol

    def _get_symbol(self):
        return self._symbol

    symbol = property(_get_symbol, _set_symbol)<|MERGE_RESOLUTION|>--- conflicted
+++ resolved
@@ -16,6 +16,8 @@
 from typing import Optional, Set, Type
 
 from . import base, datatypes
+
+
 ALLOWED_CONCEPT_DESCRIPTION_CATEGORIES: Set[str] = {
     "VALUE",
     "PROPERTY",
@@ -71,26 +73,6 @@
                  parent: Optional[base.Namespace] = None,
                  administration: Optional[base.AdministrativeInformation] = None,
                  extension: Optional[Set[base.Extension]] = None):
-<<<<<<< HEAD
-=======
-        """
-        Initializer of ConceptDescription
-
-        :param identification: The globally unique identification of the element. (from base.Identifiable)
-        :param is_case_of: Unordered list of global references to external definitions the concept is compatible to or
-                           was derived from.
-                           Note: Compare to is-case-of relationship in ISO 13584-32 & IEC EN 61360
-        :param id_short: Identifying string of the element within its name space. (from base.Referable)
-        :param display_name: Can be provided in several languages. (from base.Referable)
-        :param category: The category is a value that gives further meta information w.r.t. to the class of the element.
-                         It affects the expected existence of attributes and the applicability of constraints.
-                         (from base.Referable)
-        :param description: Description or comments on the element. (from base.Referable)
-        :param parent: Reference to the next referable parent element of the element. (from base.Referable)
-        :param administration: Administrative information of an identifiable element. (from base.Identifiable)
-        :param extension: An extension of the element. (from base.HasExtension)
-        """
->>>>>>> c8bae157
         super().__init__()
         self.identification: base.Identifier = identification
         self.is_case_of: Set[base.Reference] = set() if is_case_of is None else is_case_of
@@ -225,39 +207,6 @@
                  value_id: Optional[base.Reference] = None,
                  level_types: Set[IEC61360LevelType] = None,
                  extension: Optional[Set[base.Extension]] = None):
-<<<<<<< HEAD
-=======
-        """
-        Initializer of IEC61360ConceptDescription
-
-        :param identification: The globally unique identification of the element. (from base.Identifiable)
-        :param preferred_name: preferred of the data object
-        :param short_name: short name of the data object
-        :param data_type: data type of the data object
-        :param definition: definition of the data object
-        :param is_case_of: Unordered list of global references to external definitions the concept is compatible to or
-                           was derived from.
-                           Note: Compare to is-case-of relationship in ISO 13584-32 & IEC EN 61360
-        :param id_short: Identifying string of the element within its name space. (from base.Referable)
-        :param display_name: Can be provided in several languages. (from base.Referable)
-        :param category: The category is a value that gives further meta information w.r.t. to the class of the element.
-                         It affects the expected existence of attributes and the applicability of constraints. (from
-                         base.Referable)
-        :param description: Description or comments on the element. (from base.Referable)
-        :param parent: Reference to the next referable parent element of the element. (from base.Referable)
-        :param administration: Administrative information of an identifiable element. (from base.Identifiable)
-        :param unit: unit of the data object (optional)
-        :param unit_id: reference to a unit id (optional)
-        :param source_of_definition: source of the definition (optional)
-        :param symbol: unit symbol (optional)
-        :param value_format: format of the values (optional)
-        :param value_list: list of values (optional)
-        :param value: value data type object (optional)
-        :param value_id: Reference to the value (optional)
-        :param level_types: Set of level types of the DataSpecificationContent (optional)
-        :param extension: An extension of the element. (from base.HasExtension)
-        """
->>>>>>> c8bae157
         super().__init__(identification, is_case_of, id_short, display_name, category, description, parent,
                          administration, extension)
         self.preferred_name: base.LangStringSet = preferred_name
