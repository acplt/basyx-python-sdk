--- conflicted
+++ resolved
@@ -372,21 +372,11 @@
         parent=None,
         administration=model.AdministrativeInformation(version='0.9',
                                                        revision='0'),
-<<<<<<< HEAD
-        security_=None,
-        submodel_={model.AASReference((model.Key(type_=model.KeyElements.SUBMODEL,
-                                                 value='https://acplt.org/Test_Submodel_Missing',
-                                                 id_type=model.KeyType.IRI),),
-                                      model.Submodel)},
-=======
         security=None,
         submodel={model.AASReference((model.Key(type_=model.KeyElements.SUBMODEL,
-                                                local=False,
                                                 value='https://acplt.org/Test_Submodel_Missing',
                                                 id_type=model.KeyType.IRI),),
                                      model.Submodel)},
-        concept_dictionary=[concept_dictionary],
->>>>>>> 766aa5c7
         view=[view, view_2],
         derived_from=None)
     return asset_administration_shell
