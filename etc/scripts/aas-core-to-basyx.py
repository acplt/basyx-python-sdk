--- conflicted
+++ resolved
@@ -78,14 +78,7 @@
     basyx_path: pathlib.Path
 
 
-<<<<<<< HEAD
-def adapt_common(paths: AASBaSyxPaths) -> List[str]:
-    common_path = paths.aas_core_path / 'common.py'
-    target_basyx_path = paths.basyx_path / 'aas' / 'util' / 'common.py'
-    # Copy common.py to basyx/aas/utils/common.py
-=======
 def copy_file(source_path: pathlib.Path, target_path: pathlib.Path) -> List[str]:
->>>>>>> c000e810
     try:
         target_path.write_text(source_path.read_text(encoding='utf-8'), encoding='utf-8')
     except Exception as exception:
@@ -102,7 +95,6 @@
     replacement: Optional[str] = None
     suffix: Optional[str] = None
 
-<<<<<<< HEAD
 
 @dataclasses.dataclass
 class InsertPrefix:
@@ -193,13 +185,13 @@
             assert_never(action)
 
     return result
-=======
+
+
 def adapt_common(paths: AASBaSyxPaths) -> List[str]:
     common_path = paths.aas_core_path / 'common.py'
     target_basyx_path = paths.basyx_path / 'aas/util/common.py'
     errors = copy_file(source_path=common_path, target_path=target_basyx_path)
     return errors
->>>>>>> c000e810
 
 
 def apply_patches(
@@ -214,10 +206,10 @@
     for patch in patches:
         if patch.prefix is not None:
             actions.append(InsertPrefix(text=patch.prefix, position=patch.node.first_token.startpos))
-            
+
         if patch.suffix is not None:
             actions.append(InsertSuffix(text=patch.suffix, position=patch.node.last_token.endpos))
-            
+
         if patch.replacement is not None:
             actions.append(Replace(text=patch.replacement, start=patch.node.first_token.startpos, end=patch.node.last_token.endpos))
 
